--- conflicted
+++ resolved
@@ -266,19 +266,9 @@
 
         if min is not None:
 
-<<<<<<< HEAD
-=======
-            if test_scipy:
-                expected = expected[maj_h, min_h]
->>>>>>> cb58f516
             actual = a[maj, min]
             expected = expected[maj_h, min_h]
         else:
-<<<<<<< HEAD
-=======
-            if test_scipy:
-                expected = expected[maj_h]
->>>>>>> cb58f516
             actual = a[maj]
             expected = expected[maj_h]
 
@@ -346,14 +336,6 @@
         self._run(slice(5, 1), 5)
         self._run(slice(5, 1, -1), 5)
 
-<<<<<<< HEAD
-    def test_major_fancy_minor_fancy(self):
-        self._run([1, 5, 4], [1, 5, 4])
-        self._run([2, 0, 10], [9, 2, 1])
-        self._run([2, 0], [2, 1])
-
-=======
->>>>>>> cb58f516
     def test_major_scalar_minor_slice(self):
         self._run(5, slice(1, 5))
         self._run(numpy.array(5), slice(1, 5))
@@ -450,10 +432,6 @@
                   compare_dense=True)
 
     def test_major_all_minor_fancy(self):
-<<<<<<< HEAD
-=======
-
->>>>>>> cb58f516
         self._run(slice(None), [1, 5, 2, 3, 4, 5, 4, 1, 5])
         self._run(slice(None), [0, 3, 4, 1, 1, 5, 5, 2, 3, 4, 5, 4, 1, 5])
 
@@ -505,20 +483,16 @@
 
     def test_bad_indexing(self):
         with pytest.raises(IndexError):
-            self._run("foo", test_scipy=False)
+            self._run("foo")
 
         with pytest.raises(IndexError):
-            self._run(2, "foo", test_scipy=False)
+            self._run(2, "foo")
 
         with pytest.raises(ValueError):
-<<<<<<< HEAD
             self._run([1, 2, 3], [1, 2, 3, 4])
 
         with pytest.raises(IndexError):
             self._run([[0, 0], [1, 1]])
-=======
-            self._run([1, 2, 3], [1, 2, 3, 4], test_scipy=False)
 
         with pytest.raises(IndexError):
-            self._run([[0, 0], [1, 1]], test_scipy=False)
->>>>>>> cb58f516
+            self._run([[0, 0], [1, 1]])