--- conflicted
+++ resolved
@@ -556,16 +556,6 @@
         ng_a = xp.ones((self.n, self.n), dtype='i')
         with pytest.raises(TypeError):
             sp.linalg.gmres(ng_a, b)
-<<<<<<< HEAD
-        a, M = self._make_matrix(dtype, xp)
-        return self._test_gmres(dtype, xp, sp, a, M)
-
-from cupyx.scipy.sparse.linalg import interface
-import cupy as cp
-from functools import partial
-=======
-
->>>>>>> d48a70f6
 
 @testing.parameterize(*testing.product({
     'dtype': [cupy.float32, cupy.float64, cupy.complex_],
