--- conflicted
+++ resolved
@@ -88,16 +88,12 @@
         a = testing.shaped_arange((2, 3, 4), xp, dtype)
         return xp.mean(a, axis=1)
 
-<<<<<<< HEAD
     @testing.numpy_cupy_allclose()
     def test_mean_all_dtype(self, xp):
         a = xp.full((2, 3, 4), 123456789, dtype=numpy.int64)
         return xp.mean(a, dtype=numpy.float64)
 
-    @testing.for_all_dtypes(no_complex=True)
-=======
-    @testing.for_all_dtypes()
->>>>>>> fff3d28c
+    @testing.for_all_dtypes()
     @testing.numpy_cupy_allclose()
     def test_var_all(self, xp, dtype):
         a = testing.shaped_arange((2, 3), xp, dtype)
