--- conflicted
+++ resolved
@@ -1,13 +1,9 @@
 import math
 import unittest
 
-<<<<<<< HEAD
+import pytest
+
 from cupy._core import internal
-=======
-import pytest
-
-from cupy.core import internal
->>>>>>> cd2550f1
 from cupy import testing
 
 
