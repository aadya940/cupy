--- conflicted
+++ resolved
@@ -713,7 +713,21 @@
 
 
 @testing.parameterize(
-<<<<<<< HEAD
+    {'mu': 0.0, 'kappa': 1.0},
+    {'mu': 3.0, 'kappa': 3.0},
+    {'mu': 3.0, 'kappa': 1.0},
+)
+@testing.gpu
+@testing.fix_random()
+class TestVonmises(RandomGeneratorTestCase):
+
+    target_method = 'vonmises'
+
+    def test_vonmises(self):
+        self.generate(mu=self.mu, kappa=self.kappa, size=(3, 2))
+
+
+@testing.parameterize(
     {'mean': 1.0, 'scale': 3.0},
     {'mean': 3.0, 'scale': 3.0},
     {'mean': 3.0, 'scale': 1.0},
@@ -726,20 +740,6 @@
 
     def test_wald(self):
         self.generate(mean=self.mean, scale=self.scale, size=(3, 2))
-=======
-    {'mu': 0.0, 'kappa': 1.0},
-    {'mu': 3.0, 'kappa': 3.0},
-    {'mu': 3.0, 'kappa': 1.0},
-)
-@testing.gpu
-@testing.fix_random()
-class TestVonmises(RandomGeneratorTestCase):
-
-    target_method = 'vonmises'
-
-    def test_vonmises(self):
-        self.generate(mu=self.mu, kappa=self.kappa, size=(3, 2))
->>>>>>> 143b4870
 
 
 @testing.parameterize(
