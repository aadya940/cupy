--- conflicted
+++ resolved
@@ -371,7 +371,18 @@
 
 
 @testing.parameterize(
-<<<<<<< HEAD
+    {'n': 5, 'p': 0.5},
+)
+@testing.gpu
+@testing.fix_random()
+class TestNegativeBinomial(RandomGeneratorTestCase):
+    target_method = 'negative_binomial'
+
+    def test_negative_binomial(self):
+        self.generate(n=self.n, p=self.p, size=(3, 2))
+
+
+@testing.parameterize(
     {'df': 1.0, 'nonc': 1.0},
 )
 @testing.gpu
@@ -396,17 +407,6 @@
     def test_noncentral_f(self):
         self.generate(
             dfnum=self.dfnum, dfden=self.dfden, nonc=self.nonc, size=(3, 2))
-=======
-    {'n': 5, 'p': 0.5},
-)
-@testing.gpu
-@testing.fix_random()
-class TestNegativeBinomial(RandomGeneratorTestCase):
-    target_method = 'negative_binomial'
-
-    def test_negative_binomial(self):
-        self.generate(n=self.n, p=self.p, size=(3, 2))
->>>>>>> 0f6129cc
 
 
 @testing.gpu
