import unittest

import cupy
from cupy import cuda
from cupy.random import distributions
from cupy import testing

import numpy


_regular_float_dtypes = (numpy.float64, numpy.float32)
_float_dtypes = _regular_float_dtypes + (numpy.float16,)
_signed_dtypes = tuple(numpy.dtype(i).type for i in 'bhilq')
_unsigned_dtypes = tuple(numpy.dtype(i).type for i in 'BHILQ')
_int_dtypes = _signed_dtypes + _unsigned_dtypes


class RandomDistributionsTestCase(unittest.TestCase):
    def check_distribution(self, dist_name, params, dtype):
        cp_params = {k: cupy.asarray(params[k]) for k in params}
        np_out = numpy.asarray(
            getattr(numpy.random, dist_name)(size=self.shape, **params),
            dtype)
        cp_out = getattr(distributions, dist_name)(
            size=self.shape, dtype=dtype, **cp_params)
        self.assertEqual(cp_out.shape, np_out.shape)
        self.assertEqual(cp_out.dtype, np_out.dtype)


@testing.parameterize(*testing.product({
    'shape': [(4, 3, 2), (3, 2)],
    'a_shape': [(), (3, 2)],
    'b_shape': [(), (3, 2)],
    'dtype': _float_dtypes,  # to escape timeout
})
)
@testing.gpu
class TestDistributionsBeta(RandomDistributionsTestCase):

    @cupy.testing.for_dtypes_combination(
        _float_dtypes, names=['a_dtype', 'b_dtype'])
    def test_beta(self, a_dtype, b_dtype):
        a = numpy.full(self.a_shape, 3, dtype=a_dtype)
        b = numpy.full(self.b_shape, 3, dtype=b_dtype)
        self.check_distribution('beta',
                                {'a': a, 'b': b}, self.dtype)


@testing.parameterize(*testing.product({
    'shape': [(4, 3, 2), (3, 2)],
    'n_shape': [(), (3, 2)],
    'p_shape': [(), (3, 2)],
    'dtype': _int_dtypes,  # to escape timeout
})
)
@testing.gpu
class TestDistributionsBinomial(RandomDistributionsTestCase):

    @cupy.testing.for_signed_dtypes('n_dtype')
    @cupy.testing.for_float_dtypes('p_dtype')
    def test_binomial(self, n_dtype, p_dtype):
        n = numpy.full(self.n_shape, 5, dtype=n_dtype)
        p = numpy.full(self.p_shape, 0.5, dtype=p_dtype)
        self.check_distribution('binomial',
                                {'n': n, 'p': p}, self.dtype)


@testing.parameterize(*testing.product({
    'shape': [(4, 3, 2), (3, 2)],
    'df_shape': [(), (3, 2)],
})
)
@testing.gpu
class TestDistributionsChisquare(unittest.TestCase):

    def check_distribution(self, dist_func, df_dtype, dtype):
        df = cupy.full(self.df_shape, 5, dtype=df_dtype)
        out = dist_func(df, self.shape, dtype)
        self.assertEqual(self.shape, out.shape)
        self.assertEqual(out.dtype, dtype)

    @cupy.testing.for_float_dtypes('df_dtype')
    @cupy.testing.for_float_dtypes('dtype')
    def test_chisquare(self, df_dtype, dtype):
        self.check_distribution(distributions.chisquare, df_dtype, dtype)


@testing.parameterize(*testing.product({
    'shape': [(4, 3, 2, 3), (3, 2, 3)],
    'alpha_shape': [(3,)],
})
)
@testing.gpu
class TestDistributionsDirichlet(RandomDistributionsTestCase):

    @cupy.testing.for_dtypes_combination(
        _float_dtypes, names=['alpha_dtype', 'dtype'])
    def test_dirichlet(self, alpha_dtype, dtype):
        alpha = numpy.ones(self.alpha_shape, dtype=alpha_dtype)
        self.check_distribution('dirichlet',
                                {'alpha': alpha}, dtype)


@testing.parameterize(*testing.product({
    'shape': [(4, 3, 2), (3, 2), None],
    'scale_shape': [(), (3, 2)],
})
)
@testing.gpu
class TestDistributionsExponential(RandomDistributionsTestCase):

    @cupy.testing.for_float_dtypes('dtype', no_float16=True)
    @cupy.testing.for_float_dtypes('scale_dtype')
    def test_exponential(self, scale_dtype, dtype):
        scale = numpy.ones(self.scale_shape, dtype=scale_dtype)
        self.check_distribution('exponential',
                                {'scale': scale}, dtype)


@testing.gpu
class TestDistributionsExponentialError(RandomDistributionsTestCase):

    def test_negative_scale(self):
        scale = cupy.array([2, -1, 3], dtype=numpy.float32)
        with self.assertRaises(ValueError):
            cupy.random.exponential(scale)


@testing.parameterize(*testing.product({
    'shape': [(4, 3, 2), (3, 2)],
    'dfnum_shape': [(), (3, 2)],
    'dfden_shape': [(), (3, 2)],
    'dtype': _float_dtypes,  # to escape timeout
})
)
@testing.gpu
class TestDistributionsF(unittest.TestCase):

    def check_distribution(self, dist_func, dfnum_dtype, dfden_dtype, dtype):
        dfnum = cupy.ones(self.dfnum_shape, dtype=dfnum_dtype)
        dfden = cupy.ones(self.dfden_shape, dtype=dfden_dtype)
        out = dist_func(dfnum, dfden, self.shape, dtype)
        self.assertEqual(self.shape, out.shape)
        self.assertEqual(out.dtype, dtype)

    @cupy.testing.for_float_dtypes('dfnum_dtype')
    @cupy.testing.for_float_dtypes('dfden_dtype')
    def test_f(self, dfnum_dtype, dfden_dtype):
        self.check_distribution(distributions.f,
                                dfnum_dtype, dfden_dtype, self.dtype)


@testing.parameterize(*testing.product({
    'shape': [(4, 3, 2), (3, 2)],
    'shape_shape': [(), (3, 2)],
    'scale_shape': [(), (3, 2)],
    'dtype': _float_dtypes,  # to escape timeout
})
)
@testing.gpu
class TestDistributionsGamma(unittest.TestCase):

    def check_distribution(self, dist_func, shape_dtype, scale_dtype, dtype):
        shape = cupy.ones(self.shape_shape, dtype=shape_dtype)
        scale = cupy.ones(self.scale_shape, dtype=scale_dtype)
        out = dist_func(shape, scale, self.shape, dtype)
        self.assertEqual(self.shape, out.shape)
        self.assertEqual(out.dtype, dtype)

    @cupy.testing.for_dtypes_combination(
        _float_dtypes, names=['shape_dtype', 'scale_dtype'])
    def test_gamma(self, shape_dtype, scale_dtype):
        self.check_distribution(distributions.gamma,
                                shape_dtype, scale_dtype, self.dtype)


@testing.parameterize(*testing.product({
    'shape': [(4, 3, 2), (3, 2)],
    'p_shape': [(), (3, 2)],
    'dtype': _int_dtypes,  # to escape timeout
})
)
@testing.gpu
class TestDistributionsGeometric(unittest.TestCase):

    def check_distribution(self, dist_func, p_dtype, dtype):
        p = 0.5 * cupy.ones(self.p_shape, dtype=p_dtype)
        out = dist_func(p, self.shape, dtype)
        self.assertEqual(self.shape, out.shape)
        self.assertEqual(out.dtype, dtype)

    @cupy.testing.for_float_dtypes('p_dtype')
    def test_geometric(self, p_dtype):
        self.check_distribution(distributions.geometric,
                                p_dtype, self.dtype)


@testing.parameterize(*testing.product({
    'shape': [(4, 3, 2), (3, 2)],
    'loc_shape': [(), (3, 2)],
    'scale_shape': [(), (3, 2)],
})
)
@testing.gpu
class TestDistributionsGumbel(RandomDistributionsTestCase):

    @cupy.testing.for_float_dtypes('dtype', no_float16=True)
    @cupy.testing.for_dtypes_combination(
        _float_dtypes, names=['loc_dtype', 'scale_dtype'])
    def test_gumbel(self, loc_dtype, scale_dtype, dtype):
        loc = numpy.ones(self.loc_shape, dtype=loc_dtype)
        scale = numpy.ones(self.scale_shape, dtype=scale_dtype)
        self.check_distribution('gumbel',
                                {'loc': loc, 'scale': scale}, dtype)


@testing.parameterize(*testing.product({
    'shape': [(4, 3, 2), (3, 2)],
    'ngood_shape': [(), (3, 2)],
    'nbad_shape': [(), (3, 2)],
    'nsample_shape': [(), (3, 2)],
    'nsample_dtype': [numpy.int32, numpy.int64],  # to escape timeout
    'dtype': [numpy.int32, numpy.int64],  # to escape timeout
})
)
@testing.gpu
class TestDistributionsHyperGeometric(unittest.TestCase):

    def check_distribution(self, dist_func, ngood_dtype, nbad_dtype,
                           nsample_dtype, dtype):
        ngood = cupy.ones(self.ngood_shape, dtype=ngood_dtype)
        nbad = cupy.ones(self.nbad_shape, dtype=nbad_dtype)
        nsample = cupy.ones(self.nsample_shape, dtype=nsample_dtype)
        out = dist_func(ngood, nbad, nsample, self.shape, dtype)
        self.assertEqual(self.shape, out.shape)
        self.assertEqual(out.dtype, dtype)

    @cupy.testing.for_dtypes_combination(
        [numpy.int32, numpy.int64], names=['ngood_dtype', 'nbad_dtype'])
    def test_hypergeometric(self, ngood_dtype, nbad_dtype):
        self.check_distribution(distributions.hypergeometric, ngood_dtype,
                                nbad_dtype, self.nsample_dtype, self.dtype)


@testing.parameterize(*testing.product({
    'shape': [(4, 3, 2), (3, 2)],
    'loc_shape': [(), (3, 2)],
    'scale_shape': [(), (3, 2)],
})
)
@testing.gpu
class TestDistributionsLaplace(RandomDistributionsTestCase):

    @cupy.testing.for_float_dtypes('dtype', no_float16=True)
    @cupy.testing.for_dtypes_combination(
        _float_dtypes, names=['loc_dtype', 'scale_dtype'])
    def test_laplace(self, loc_dtype, scale_dtype, dtype):
        loc = numpy.ones(self.loc_shape, dtype=loc_dtype)
        scale = numpy.ones(self.scale_shape, dtype=scale_dtype)
        self.check_distribution('laplace',
                                {'loc': loc, 'scale': scale}, dtype)


@testing.parameterize(*testing.product({
    'shape': [(4, 3, 2), (3, 2)],
    'loc_shape': [(), (3, 2)],
    'scale_shape': [(), (3, 2)],
})
)
@testing.gpu
class TestDistributionsLogistic(RandomDistributionsTestCase):

    @cupy.testing.for_float_dtypes('dtype', no_float16=True)
    @cupy.testing.for_dtypes_combination(
        _float_dtypes, names=['loc_dtype', 'scale_dtype'])
    def test_logistic(self, loc_dtype, scale_dtype, dtype):
        loc = numpy.ones(self.loc_shape, dtype=loc_dtype)
        scale = numpy.ones(self.scale_shape, dtype=scale_dtype)
        self.check_distribution('logistic',
                                {'loc': loc, 'scale': scale}, dtype)


@testing.parameterize(*testing.product({
    'shape': [(4, 3, 2), (3, 2)],
    'mean_shape': [()],
    'sigma_shape': [()],
})
)
@testing.gpu
class TestDistributionsLognormal(RandomDistributionsTestCase):

    @cupy.testing.for_float_dtypes('dtype', no_float16=True)
    @cupy.testing.for_dtypes_combination(
        _float_dtypes, names=['mean_dtype', 'sigma_dtype'])
    def test_lognormal(self, mean_dtype, sigma_dtype, dtype):
        mean = numpy.ones(self.mean_shape, dtype=mean_dtype)
        sigma = numpy.ones(self.sigma_shape, dtype=sigma_dtype)
        self.check_distribution('lognormal',
                                {'mean': mean, 'sigma': sigma}, dtype)


@testing.parameterize(*testing.product({
    'shape': [(4, 3, 2), (3, 2)],
    'p_shape': [()],
})
)
@testing.gpu
class TestDistributionsLogseries(RandomDistributionsTestCase):

    @cupy.testing.for_dtypes([numpy.int64, numpy.int32], 'dtype')
    @cupy.testing.for_float_dtypes('p_dtype', no_float16=True)
    def test_logseries(self, p_dtype, dtype):
        p = numpy.full(self.p_shape, 0.5, dtype=p_dtype)
        self.check_distribution('logseries',
                                {'p': p}, dtype)

    @cupy.testing.for_dtypes([numpy.int64, numpy.int32], 'dtype')
    @cupy.testing.for_float_dtypes('p_dtype', no_float16=True)
    def test_logseries_for_invalid_p(self, p_dtype, dtype):
        with self.assertRaises(ValueError):
            cp_params = {'p': cupy.zeros(self.p_shape, dtype=p_dtype)}
            distributions.logseries(size=self.shape, dtype=dtype, **cp_params)
        with self.assertRaises(ValueError):
            cp_params = {'p': cupy.ones(self.p_shape, dtype=p_dtype)}
            distributions.logseries(size=self.shape, dtype=dtype, **cp_params)


@testing.parameterize(*testing.product({
    'shape': [(4, 3, 2), (3, 2)],
    'd': [2, 4],
})
)
@testing.gpu
@unittest.skipUnless(
    cuda.cusolver_enabled, 'Only cusolver in CUDA 8.0 is supported')
class TestDistributionsMultivariateNormal(unittest.TestCase):

    def check_distribution(self, dist_func, mean_dtype, cov_dtype, dtype):
        mean = cupy.zeros(self.d, dtype=mean_dtype)
        cov = cupy.random.normal(size=(self.d, self.d), dtype=cov_dtype)
        cov = cov.T.dot(cov)
        out = dist_func(mean, cov, self.shape, dtype=dtype)
        self.assertEqual(self.shape+(self.d,), out.shape)
        self.assertEqual(out.dtype, dtype)

    @cupy.testing.for_float_dtypes('dtype', no_float16=True)
    @cupy.testing.for_float_dtypes('mean_dtype', no_float16=True)
    @cupy.testing.for_float_dtypes('cov_dtype', no_float16=True)
    def test_normal(self, mean_dtype, cov_dtype, dtype):
        self.check_distribution(distributions.multivariate_normal,
                                mean_dtype, cov_dtype, dtype)


@testing.parameterize(*testing.product({
    'shape': [(4, 3, 2), (3, 2)],
<<<<<<< HEAD
    'df_shape': [(), (3, 2)],
    'nonc_shape': [(), (3, 2)],
    'dtype': _int_dtypes,  # to escape timeout
})
)
@testing.with_requires('numpy>=1.10')
@testing.gpu
class TestDistributionsNoncentralChisquare(RandomDistributionsTestCase):

    @cupy.testing.for_dtypes_combination(
        _regular_float_dtypes, names=['df_dtype', 'nonc_dtype'])
    def test_noncentral_chisquare(self, df_dtype, nonc_dtype):
        df = numpy.full(self.df_shape, 1, dtype=df_dtype)
        nonc = numpy.full(self.nonc_shape, 1, dtype=nonc_dtype)
        self.check_distribution('noncentral_chisquare',
                                {'df': df, 'nonc': nonc}, self.dtype)

    @cupy.testing.for_float_dtypes('param_dtype', no_float16=True)
    def test_noncentral_chisquare_for_invalid_params(self, param_dtype):
        df = cupy.full(self.df_shape, -1, dtype=param_dtype)
        nonc = cupy.full(self.nonc_shape, 1, dtype=param_dtype)
        with self.assertRaises(ValueError):
            distributions.noncentral_chisquare(
                df, nonc, size=self.shape, dtype=self.dtype)

        df = cupy.full(self.df_shape, 1, dtype=param_dtype)
        nonc = cupy.full(self.nonc_shape, -1, dtype=param_dtype)
        with self.assertRaises(ValueError):
            distributions.noncentral_chisquare(
                df, nonc, size=self.shape, dtype=self.dtype)


@testing.parameterize(*testing.product({
    'shape': [(4, 3, 2), (3, 2)],
    'dfnum_shape': [(), (3, 2)],
    'dfden_shape': [(), (3, 2)],
    'nonc_shape': [(), (3, 2)],
    'dtype': _int_dtypes,  # to escape timeout
})
)
@testing.with_requires('numpy>=1.14')
@testing.gpu
class TestDistributionsNoncentralF(RandomDistributionsTestCase):

    @cupy.testing.for_dtypes_combination(
        _regular_float_dtypes,
        names=['dfnum_dtype', 'dfden_dtype', 'nonc_dtype'])
    def test_noncentral_f(self, dfnum_dtype, dfden_dtype, nonc_dtype):
        dfnum = numpy.full(self.dfnum_shape, 1, dtype=dfnum_dtype)
        dfden = numpy.full(self.dfden_shape, 1, dtype=dfden_dtype)
        nonc = numpy.full(self.nonc_shape, 1, dtype=nonc_dtype)
        self.check_distribution('noncentral_f',
                                {'dfnum': dfnum, 'dfden': dfden, 'nonc': nonc},
                                self.dtype)

    @cupy.testing.for_float_dtypes('param_dtype', no_float16=True)
    def test_noncentral_chisquare_for_invalid_params(self, param_dtype):
        dfnum = numpy.full(self.dfnum_shape, -1, dtype=param_dtype)
        dfden = numpy.full(self.dfden_shape, 1, dtype=param_dtype)
        nonc = numpy.full(self.nonc_shape, 1, dtype=param_dtype)
        with self.assertRaises(ValueError):
            distributions.noncentral_f(
                dfnum, dfden, nonc, size=self.shape, dtype=self.dtype)

        dfnum = numpy.full(self.dfnum_shape, 1, dtype=param_dtype)
        dfden = numpy.full(self.dfden_shape, -1, dtype=param_dtype)
        nonc = numpy.full(self.nonc_shape, 1, dtype=param_dtype)
        with self.assertRaises(ValueError):
            distributions.noncentral_f(
                dfnum, dfden, nonc, size=self.shape, dtype=self.dtype)

        dfnum = numpy.full(self.dfnum_shape, 1, dtype=param_dtype)
        dfden = numpy.full(self.dfden_shape, 1, dtype=param_dtype)
        nonc = numpy.full(self.nonc_shape, -1, dtype=param_dtype)
        with self.assertRaises(ValueError):
            distributions.noncentral_f(
                dfnum, dfden, nonc, size=self.shape, dtype=self.dtype)
=======
    'n_shape': [(), (3, 2)],
    'p_shape': [(), (3, 2)],
    'dtype': _int_dtypes,  # to escape timeout
})
)
@testing.gpu
class TestDistributionsNegativeBinomial(RandomDistributionsTestCase):

    @cupy.testing.for_float_dtypes('n_dtype')
    @cupy.testing.for_float_dtypes('p_dtype')
    def test_negative_binomial(self, n_dtype, p_dtype):
        n = numpy.full(self.n_shape, 5, dtype=n_dtype)
        p = numpy.full(self.p_shape, 0.5, dtype=p_dtype)
        self.check_distribution('negative_binomial',
                                {'n': n, 'p': p}, self.dtype)

    @cupy.testing.for_float_dtypes('n_dtype')
    @cupy.testing.for_float_dtypes('p_dtype')
    def test_negative_binomial_for_noninteger_n(self, n_dtype, p_dtype):
        n = numpy.full(self.n_shape, 5.5, dtype=n_dtype)
        p = numpy.full(self.p_shape, 0.5, dtype=p_dtype)
        self.check_distribution('negative_binomial',
                                {'n': n, 'p': p}, self.dtype)
>>>>>>> 0f6129cc


@testing.parameterize(*testing.product({
    'shape': [(4, 3, 2), (3, 2)],
    'loc_shape': [(), (3, 2)],
    'scale_shape': [(), (3, 2)],
})
)
@testing.gpu
class TestDistributionsNormal(RandomDistributionsTestCase):

    @cupy.testing.for_float_dtypes('dtype', no_float16=True)
    @cupy.testing.for_dtypes_combination(
        _float_dtypes, names=['loc_dtype', 'scale_dtype'])
    def test_normal(self, loc_dtype, scale_dtype, dtype):
        loc = numpy.ones(self.loc_shape, dtype=loc_dtype)
        scale = numpy.ones(self.scale_shape, dtype=scale_dtype)
        self.check_distribution('normal',
                                {'loc': loc, 'scale': scale}, dtype)


@testing.parameterize(*testing.product({
    'shape': [(4, 3, 2), (3, 2)],
    'a_shape': [(), (3, 2)],
})
)
@testing.gpu
class TestDistributionsPareto(unittest.TestCase):

    def check_distribution(self, dist_func, a_dtype, dtype):
        a = cupy.ones(self.a_shape, dtype=a_dtype)
        out = dist_func(a, self.shape, dtype)
        self.assertEqual(self.shape, out.shape)
        self.assertEqual(out.dtype, dtype)

    @cupy.testing.for_float_dtypes('dtype', no_float16=True)
    @cupy.testing.for_float_dtypes('a_dtype')
    def test_pareto(self, a_dtype, dtype):
        self.check_distribution(distributions.pareto,
                                a_dtype, dtype)


@testing.parameterize(*testing.product({
    'shape': [(4, 3, 2), (3, 2)],
    'lam_shape': [(), (3, 2)],
})
)
@testing.gpu
class TestDistributionsPoisson(unittest.TestCase):

    def check_distribution(self, dist_func, lam_dtype, dtype):
        lam = cupy.full(self.lam_shape, 5, dtype=lam_dtype)
        out = dist_func(lam, self.shape, dtype)
        self.assertEqual(self.shape, out.shape)
        self.assertEqual(out.dtype, dtype)

    @cupy.testing.for_int_dtypes('dtype')
    @cupy.testing.for_float_dtypes('lam_dtype')
    def test_poisson(self, lam_dtype, dtype):
        self.check_distribution(distributions.poisson, lam_dtype, dtype)


@testing.parameterize(*testing.product({
    'shape': [(4, 3, 2), (3, 2)],
    'a_shape': [()],
})
)
@testing.gpu
class TestDistributionsPower(RandomDistributionsTestCase):

    @cupy.testing.for_float_dtypes('dtype', no_float16=True)
    @cupy.testing.for_float_dtypes('a_dtype')
    def test_power(self, a_dtype, dtype):
        a = numpy.full(self.a_shape, 0.5, dtype=a_dtype)
        self.check_distribution('power', {'a': a}, dtype)

    @testing.with_requires('numpy>=1.12')
    @cupy.testing.for_float_dtypes('dtype', no_float16=True)
    @cupy.testing.for_float_dtypes('a_dtype')
    def test_power_for_zero_a(self, a_dtype, dtype):
        a = numpy.zeros(self.a_shape, dtype=a_dtype)
        self.check_distribution('power', {'a': a}, dtype)

    @cupy.testing.for_float_dtypes('dtype', no_float16=True)
    @cupy.testing.for_float_dtypes('a_dtype')
    def test_power_for_negative_a(self, a_dtype, dtype):
        a = numpy.full(self.a_shape, -0.5, dtype=a_dtype)
        with self.assertRaises(ValueError):
            cp_params = {'a': cupy.asarray(a)}
            getattr(distributions, 'power')(
                size=self.shape, dtype=dtype, **cp_params)


@testing.parameterize(*testing.product({
    'shape': [(4, 3, 2), (3, 2)],
    'scale_shape': [(), (3, 2)],
})
)
@testing.gpu
class TestDistributionsRayleigh(RandomDistributionsTestCase):

    @cupy.testing.for_float_dtypes('dtype', no_float16=True)
    @cupy.testing.for_float_dtypes('scale_dtype')
    def test_rayleigh(self, scale_dtype, dtype):
        scale = numpy.full(self.scale_shape, 3, dtype=scale_dtype)
        self.check_distribution('rayleigh',
                                {'scale': scale}, dtype)

    @testing.with_requires('numpy>=1.12')
    @cupy.testing.for_float_dtypes('dtype', no_float16=True)
    @cupy.testing.for_float_dtypes('scale_dtype')
    def test_rayleigh_for_zero_scale(self, scale_dtype, dtype):
        scale = numpy.zeros(self.scale_shape, dtype=scale_dtype)
        self.check_distribution('rayleigh',
                                {'scale': scale}, dtype)

    @cupy.testing.for_float_dtypes('dtype', no_float16=True)
    @cupy.testing.for_float_dtypes('scale_dtype')
    def test_rayleigh_for_negative_scale(self, scale_dtype, dtype):
        scale = numpy.full(self.scale_shape, -0.5, dtype=scale_dtype)
        with self.assertRaises(ValueError):
            cp_params = {'scale': cupy.asarray(scale)}
            distributions.rayleigh(size=self.shape, dtype=dtype, **cp_params)


@testing.parameterize(*testing.product({
    'shape': [(4, 3, 2), (3, 2)],
})
)
@testing.gpu
class TestDistributionsStandardCauchy(RandomDistributionsTestCase):

    @cupy.testing.for_float_dtypes('dtype', no_float16=True)
    def test_standard_cauchy(self, dtype):
        self.check_distribution('standard_cauchy', {}, dtype)


@testing.parameterize(*testing.product({
    'shape': [(4, 3, 2), (3, 2)],
})
)
@testing.gpu
class TestDistributionsStandardExponential(RandomDistributionsTestCase):

    @cupy.testing.for_float_dtypes('dtype', no_float16=True)
    def test_standard_exponential(self, dtype):
        self.check_distribution('standard_exponential', {}, dtype)


@testing.parameterize(*testing.product({
    'shape': [(4, 3, 2), (3, 2)],
    'shape_shape': [(), (3, 2)],
})
)
@testing.gpu
class TestDistributionsStandardGamma(RandomDistributionsTestCase):

    @cupy.testing.for_float_dtypes('dtype', no_float16=True)
    @cupy.testing.for_float_dtypes('shape_dtype')
    def test_standard_gamma(self, shape_dtype, dtype):
        shape = numpy.ones(self.shape_shape, dtype=shape_dtype)
        self.check_distribution('standard_gamma',
                                {'shape': shape}, dtype)


@testing.parameterize(*testing.product({
    'shape': [(4, 3, 2), (3, 2)],
})
)
@testing.gpu
class TestDistributionsStandardNormal(RandomDistributionsTestCase):

    @cupy.testing.for_float_dtypes('dtype', no_float16=True)
    def test_standard_normal(self, dtype):
        self.check_distribution('standard_normal', {}, dtype)


@testing.parameterize(*testing.product({
    'shape': [(4, 3, 2), (3, 2)],
    'df_shape': [(), (3, 2)],
})
)
@testing.gpu
class TestDistributionsStandardT(unittest.TestCase):

    def check_distribution(self, dist_func, df_dtype, dtype):
        df = cupy.ones(self.df_shape, dtype=df_dtype)
        out = dist_func(df, self.shape, dtype)
        self.assertEqual(self.shape, out.shape)
        self.assertEqual(out.dtype, dtype)

    @cupy.testing.for_float_dtypes('dtype', no_float16=True)
    @cupy.testing.for_float_dtypes('df_dtype')
    def test_standard_t(self, df_dtype, dtype):
        self.check_distribution(distributions.standard_t, df_dtype, dtype)


@testing.parameterize(*testing.product({
    'shape': [(4, 3, 2), (3, 2)],
    'left_shape': [(), (3, 2)],
    'mode_shape': [(), (3, 2)],
    'right_shape': [(), (3, 2)],
    'dtype': _regular_float_dtypes,  # to escape timeout
})
)
@testing.gpu
class TestDistributionsTriangular(RandomDistributionsTestCase):

    @cupy.testing.for_dtypes_combination(
        _regular_float_dtypes,
        names=['left_dtype', 'mode_dtype', 'right_dtype'])
    def test_triangular(self, left_dtype, mode_dtype, right_dtype):
        left = numpy.full(self.left_shape, -1, dtype=left_dtype)
        mode = numpy.full(self.mode_shape, 0, dtype=mode_dtype)
        right = numpy.full(self.right_shape, 2, dtype=right_dtype)
        self.check_distribution('triangular',
                                {'left': left, 'mode': mode, 'right': right},
                                self.dtype)

    @cupy.testing.for_float_dtypes('param_dtype', no_float16=True)
    def test_triangular_for_invalid_params(self, param_dtype):
        left = cupy.full(self.left_shape, 1, dtype=param_dtype)
        mode = cupy.full(self.mode_shape, 0, dtype=param_dtype)
        right = cupy.full(self.right_shape, 2, dtype=param_dtype)
        with self.assertRaises(ValueError):
            distributions.triangular(
                left, mode, right, size=self.shape, dtype=self.dtype)

        left = cupy.full(self.left_shape, -2, dtype=param_dtype)
        mode = cupy.full(self.mode_shape, 0, dtype=param_dtype)
        right = cupy.full(self.right_shape, -1, dtype=param_dtype)
        with self.assertRaises(ValueError):
            distributions.triangular(
                left, mode, right, size=self.shape, dtype=self.dtype)

        left = cupy.full(self.left_shape, 0, dtype=param_dtype)
        mode = cupy.full(self.mode_shape, 0, dtype=param_dtype)
        right = cupy.full(self.right_shape, 0, dtype=param_dtype)
        with self.assertRaises(ValueError):
            distributions.triangular(
                left, mode, right, size=self.shape, dtype=self.dtype)


@testing.parameterize(*testing.product({
    'shape': [(4, 3, 2), (3, 2)],
    'low_shape': [(), (3, 2)],
    'high_shape': [(), (3, 2)],
})
)
@testing.gpu
class TestDistributionsUniform(RandomDistributionsTestCase):

    @cupy.testing.for_float_dtypes('dtype', no_float16=True)
    @cupy.testing.for_dtypes_combination(
        _float_dtypes, names=['low_dtype', 'high_dtype'])
    def test_uniform(self, low_dtype, high_dtype, dtype):
        low = numpy.ones(self.low_shape, dtype=low_dtype)
        high = numpy.ones(self.high_shape, dtype=high_dtype) * 2.
        self.check_distribution('uniform',
                                {'low': low, 'high': high}, dtype)


@testing.parameterize(*testing.product({
    'shape': [(4, 3, 2), (3, 2)],
    'mu_shape': [(), (3, 2)],
    'kappa_shape': [(), (3, 2)],
    'dtype': _float_dtypes,  # to escape timeout
})
)
@testing.gpu
class TestDistributionsVonmises(unittest.TestCase):

    def check_distribution(self, dist_func, mu_dtype, kappa_dtype, dtype):
        mu = cupy.ones(self.mu_shape, dtype=mu_dtype)
        kappa = cupy.ones(self.kappa_shape, dtype=kappa_dtype)
        out = dist_func(mu, kappa, self.shape, dtype)
        self.assertEqual(self.shape, out.shape)
        self.assertEqual(out.dtype, dtype)

    @cupy.testing.for_dtypes_combination(
        _float_dtypes, names=['mu_dtype', 'kappa_dtype'])
    def test_vonmises(self, mu_dtype, kappa_dtype):
        self.check_distribution(distributions.vonmises,
                                mu_dtype, kappa_dtype, self.dtype)


@testing.parameterize(*testing.product({
    'shape': [(4, 3, 2), (3, 2)],
    'mean_shape': [(), (3, 2)],
    'scale_shape': [(), (3, 2)],
    'dtype': _regular_float_dtypes,  # to escape timeout
})
)
@testing.gpu
class TestDistributionsWald(RandomDistributionsTestCase):

    @cupy.testing.for_dtypes_combination(
        _float_dtypes, names=['mean_dtype', 'scale_dtype'])
    def test_wald(self, mean_dtype, scale_dtype):
        mean = numpy.full(self.mean_shape, 3, dtype=mean_dtype)
        scale = numpy.full(self.scale_shape, 3, dtype=scale_dtype)
        self.check_distribution('wald',
                                {'mean': mean, 'scale': scale}, self.dtype)


@testing.parameterize(*testing.product({
    'shape': [(4, 3, 2), (3, 2)],
    'a_shape': [(), (3, 2)],
})
)
@testing.gpu
class TestDistributionsWeibull(RandomDistributionsTestCase):

    @cupy.testing.for_float_dtypes('dtype', no_float16=True)
    @cupy.testing.for_float_dtypes('a_dtype')
    def test_weibull(self, a_dtype, dtype):
        a = numpy.ones(self.a_shape, dtype=a_dtype)
        self.check_distribution('weibull',
                                {'a': a}, dtype)

    @cupy.testing.for_float_dtypes('dtype', no_float16=True)
    @cupy.testing.for_float_dtypes('a_dtype')
    def test_weibull_for_inf_a(self, a_dtype, dtype):
        a = numpy.full(self.a_shape, numpy.inf, dtype=a_dtype)
        self.check_distribution('weibull', {'a': a}, dtype)

    @cupy.testing.for_float_dtypes('dtype', no_float16=True)
    @cupy.testing.for_float_dtypes('a_dtype')
    def test_weibull_for_negative_a(self, a_dtype, dtype):
        a = numpy.full(self.a_shape, -0.5, dtype=a_dtype)
        with self.assertRaises(ValueError):
            cp_params = {'a': cupy.asarray(a)}
            getattr(distributions, 'weibull')(
                size=self.shape, dtype=dtype, **cp_params)


@testing.parameterize(*testing.product({
    'shape': [(4, 3, 2), (3, 2)],
    'a_shape': [(), (3, 2)],
})
)
@testing.gpu
class TestDistributionsZipf(RandomDistributionsTestCase):

    @cupy.testing.for_dtypes([numpy.int32, numpy.int64], 'dtype')
    @cupy.testing.for_float_dtypes('a_dtype')
    def test_zipf(self, a_dtype, dtype):
        a = numpy.full(self.a_shape, 2, dtype=a_dtype)
        self.check_distribution('zipf', {'a': a}, dtype)<|MERGE_RESOLUTION|>--- conflicted
+++ resolved
@@ -353,7 +353,33 @@
 
 @testing.parameterize(*testing.product({
     'shape': [(4, 3, 2), (3, 2)],
-<<<<<<< HEAD
+    'n_shape': [(), (3, 2)],
+    'p_shape': [(), (3, 2)],
+    'dtype': _int_dtypes,  # to escape timeout
+})
+)
+@testing.gpu
+class TestDistributionsNegativeBinomial(RandomDistributionsTestCase):
+
+    @cupy.testing.for_float_dtypes('n_dtype')
+    @cupy.testing.for_float_dtypes('p_dtype')
+    def test_negative_binomial(self, n_dtype, p_dtype):
+        n = numpy.full(self.n_shape, 5, dtype=n_dtype)
+        p = numpy.full(self.p_shape, 0.5, dtype=p_dtype)
+        self.check_distribution('negative_binomial',
+                                {'n': n, 'p': p}, self.dtype)
+
+    @cupy.testing.for_float_dtypes('n_dtype')
+    @cupy.testing.for_float_dtypes('p_dtype')
+    def test_negative_binomial_for_noninteger_n(self, n_dtype, p_dtype):
+        n = numpy.full(self.n_shape, 5.5, dtype=n_dtype)
+        p = numpy.full(self.p_shape, 0.5, dtype=p_dtype)
+        self.check_distribution('negative_binomial',
+                                {'n': n, 'p': p}, self.dtype)
+
+
+@testing.parameterize(*testing.product({
+    'shape': [(4, 3, 2), (3, 2)],
     'df_shape': [(), (3, 2)],
     'nonc_shape': [(), (3, 2)],
     'dtype': _int_dtypes,  # to escape timeout
@@ -431,31 +457,6 @@
         with self.assertRaises(ValueError):
             distributions.noncentral_f(
                 dfnum, dfden, nonc, size=self.shape, dtype=self.dtype)
-=======
-    'n_shape': [(), (3, 2)],
-    'p_shape': [(), (3, 2)],
-    'dtype': _int_dtypes,  # to escape timeout
-})
-)
-@testing.gpu
-class TestDistributionsNegativeBinomial(RandomDistributionsTestCase):
-
-    @cupy.testing.for_float_dtypes('n_dtype')
-    @cupy.testing.for_float_dtypes('p_dtype')
-    def test_negative_binomial(self, n_dtype, p_dtype):
-        n = numpy.full(self.n_shape, 5, dtype=n_dtype)
-        p = numpy.full(self.p_shape, 0.5, dtype=p_dtype)
-        self.check_distribution('negative_binomial',
-                                {'n': n, 'p': p}, self.dtype)
-
-    @cupy.testing.for_float_dtypes('n_dtype')
-    @cupy.testing.for_float_dtypes('p_dtype')
-    def test_negative_binomial_for_noninteger_n(self, n_dtype, p_dtype):
-        n = numpy.full(self.n_shape, 5.5, dtype=n_dtype)
-        p = numpy.full(self.p_shape, 0.5, dtype=p_dtype)
-        self.check_distribution('negative_binomial',
-                                {'n': n, 'p': p}, self.dtype)
->>>>>>> 0f6129cc
 
 
 @testing.parameterize(*testing.product({
