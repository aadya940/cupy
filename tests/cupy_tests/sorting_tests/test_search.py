import unittest

import numpy

import cupy
from cupy import testing


@testing.gpu
class TestSearch(unittest.TestCase):

    @testing.for_all_dtypes(no_complex=True)
    @testing.numpy_cupy_allclose()
    def test_argmax_all(self, xp, dtype):
        a = testing.shaped_random((2, 3), xp, dtype)
        return a.argmax()

    @testing.for_all_dtypes(no_complex=True)
    @testing.numpy_cupy_allclose()
    def test_external_argmax_all(self, xp, dtype):
        a = testing.shaped_random((2, 3), xp, dtype)
        return xp.argmax(a)

    @testing.for_all_dtypes(no_complex=True)
    @testing.numpy_cupy_allclose(accept_error=ValueError)
    def test_argmax_nan(self, xp, dtype):
        a = xp.array([float('nan'), -1, 1], dtype)
        return a.argmax()

    @testing.for_all_dtypes(no_complex=True)
    @testing.numpy_cupy_allclose()
    def test_argmax_axis_large(self, xp, dtype):
        a = testing.shaped_random((3, 1000), xp, dtype)
        return a.argmax(axis=0)

    @testing.for_all_dtypes(no_complex=True)
    @testing.numpy_cupy_allclose()
    def test_external_argmax_axis_large(self, xp, dtype):
        a = testing.shaped_random((3, 1000), xp, dtype)
        return xp.argmax(a, axis=0)

    @testing.for_all_dtypes(no_complex=True)
    @testing.numpy_cupy_allclose()
    def test_argmax_axis0(self, xp, dtype):
        a = testing.shaped_random((2, 3, 4), xp, dtype)
        return a.argmax(axis=0)

    @testing.for_all_dtypes(no_complex=True)
    @testing.numpy_cupy_allclose()
    def test_argmax_axis1(self, xp, dtype):
        a = testing.shaped_random((2, 3, 4), xp, dtype)
        return a.argmax(axis=1)

    @testing.for_all_dtypes(no_complex=True)
    @testing.numpy_cupy_allclose()
    def test_argmax_axis2(self, xp, dtype):
        a = testing.shaped_random((2, 3, 4), xp, dtype)
        return a.argmax(axis=2)

    @testing.for_all_dtypes(no_complex=True)
    @testing.numpy_cupy_allclose()
    def test_argmax_tie(self, xp, dtype):
        a = xp.array([0, 5, 2, 3, 4, 5], dtype)
        return a.argmax()

    @testing.for_all_dtypes(no_complex=True)
    @testing.numpy_cupy_raises(accept_error=ValueError)
    def test_argmax_zero_size(self, xp, dtype):
        a = testing.shaped_random((0, 1), xp, dtype)
        return a.argmax()

    @testing.for_all_dtypes(no_complex=True)
    @testing.numpy_cupy_raises(accept_error=ValueError)
    def test_argmax_zero_size_axis0(self, xp, dtype):
        a = testing.shaped_random((0, 1), xp, dtype)
        return a.argmax(axis=0)

    @testing.for_all_dtypes(no_complex=True)
    @testing.numpy_cupy_allclose()
    def test_argmax_zero_size_axis1(self, xp, dtype):
        a = testing.shaped_random((0, 1), xp, dtype)
        return a.argmax(axis=1)

    @testing.for_all_dtypes(no_complex=True)
    @testing.numpy_cupy_allclose()
    def test_argmin_all(self, xp, dtype):
        a = testing.shaped_random((2, 3), xp, dtype)
        return a.argmin()

    @testing.for_all_dtypes(no_complex=True)
    @testing.numpy_cupy_allclose(accept_error=ValueError)
    def test_argmin_nan(self, xp, dtype):
        a = xp.array([float('nan'), -1, 1], dtype)
        return a.argmin()

    @testing.for_all_dtypes(no_complex=True)
    @testing.numpy_cupy_allclose()
    def test_external_argmin_all(self, xp, dtype):
        a = testing.shaped_random((2, 3), xp, dtype)
        return xp.argmin(a)

    @testing.for_all_dtypes(no_complex=True)
    @testing.numpy_cupy_allclose()
    def test_argmin_axis_large(self, xp, dtype):
        a = testing.shaped_random((3, 1000), xp, dtype)
        return a.argmin(axis=0)

    @testing.for_all_dtypes(no_complex=True)
    @testing.numpy_cupy_allclose()
    def test_external_argmin_axis_large(self, xp, dtype):
        a = testing.shaped_random((3, 1000), xp, dtype)
        return xp.argmin(a, axis=0)

    @testing.for_all_dtypes(no_complex=True)
    @testing.numpy_cupy_allclose()
    def test_argmin_axis0(self, xp, dtype):
        a = testing.shaped_random((2, 3, 4), xp, dtype)
        return a.argmin(axis=0)

    @testing.for_all_dtypes(no_complex=True)
    @testing.numpy_cupy_allclose()
    def test_argmin_axis1(self, xp, dtype):
        a = testing.shaped_random((2, 3, 4), xp, dtype)
        return a.argmin(axis=1)

    @testing.for_all_dtypes(no_complex=True)
    @testing.numpy_cupy_allclose()
    def test_argmin_axis2(self, xp, dtype):
        a = testing.shaped_random((2, 3, 4), xp, dtype)
        return a.argmin(axis=2)

    @testing.for_all_dtypes(no_complex=True)
    @testing.numpy_cupy_allclose()
    def test_argmin_tie(self, xp, dtype):
        a = xp.array([0, 1, 2, 3, 0, 5], dtype)
        return a.argmin()

    @testing.for_all_dtypes(no_complex=True)
    @testing.numpy_cupy_raises(accept_error=ValueError)
    def test_argmin_zero_size(self, xp, dtype):
        a = testing.shaped_random((0, 1), xp, dtype)
        return a.argmin()

    @testing.for_all_dtypes(no_complex=True)
    @testing.numpy_cupy_raises(accept_error=ValueError)
    def test_argmin_zero_size_axis0(self, xp, dtype):
        a = testing.shaped_random((0, 1), xp, dtype)
        return a.argmin(axis=0)

    @testing.for_all_dtypes(no_complex=True)
    @testing.numpy_cupy_allclose()
    def test_argmin_zero_size_axis1(self, xp, dtype):
        a = testing.shaped_random((0, 1), xp, dtype)
        return a.argmin(axis=1)


<<<<<<< HEAD
# This class compares CUB results against NumPy's
# TODO(leofang): test axis after support is added
@unittest.skipIf(cupy.cuda.cub_enabled is False, 'The CUB module is not built')
@testing.parameterize(*testing.product({
    'shape': [(10,), (10, 20), (10, 20, 30), (10, 20, 30, 40)],
    'order': ('C', 'F'),
}))
@testing.gpu
class TestCUBreduction(unittest.TestCase):
    @testing.for_dtypes('bhilBHILefdFD')
    @testing.numpy_cupy_allclose(rtol=1E-5)
    def test_cub_argmin(self, xp, dtype):
        assert cupy.cuda.cub_enabled
        a = testing.shaped_random(self.shape, xp, dtype)
        if self.order == 'C':
            a = xp.ascontiguousarray(a)
        else:
            a = xp.asfortranarray(a)
        return a.argmin()

    @testing.for_dtypes('bhilBHILefdFD')
    @testing.numpy_cupy_allclose(rtol=1E-5)
    def test_cub_argmax(self, xp, dtype):
        assert cupy.cuda.cub_enabled
        a = testing.shaped_random(self.shape, xp, dtype)
        if self.order == 'C':
            a = xp.ascontiguousarray(a)
        else:
            a = xp.asfortranarray(a)
        return a.argmax()
=======
@testing.gpu
@testing.parameterize(*testing.product({
    'func': ['argmin', 'argmax'],
    'is_module': [True, False],
    'shape': [(3, 4), ()],
}))
class TestArgMinMaxDtype(unittest.TestCase):

    @testing.for_dtypes(
        dtypes=[numpy.int8, numpy.int16, numpy.int32, numpy.int64],
        name='result_dtype')
    @testing.for_all_dtypes(name='in_dtype')
    def test_argminmax_dtype(self, in_dtype, result_dtype):
        a = testing.shaped_random(self.shape, cupy, in_dtype)
        if self.is_module:
            func = getattr(cupy, self.func)
            y = func(a, dtype=result_dtype)
        else:
            func = getattr(a, self.func)
            y = func(dtype=result_dtype)
        assert y.shape == ()
        assert y.dtype == result_dtype
>>>>>>> ebe2cae7


@testing.parameterize(
    {'cond_shape': (2, 3, 4), 'x_shape': (2, 3, 4), 'y_shape': (2, 3, 4)},
    {'cond_shape': (4,),      'x_shape': (2, 3, 4), 'y_shape': (2, 3, 4)},
    {'cond_shape': (2, 3, 4), 'x_shape': (2, 3, 4), 'y_shape': (3, 4)},
    {'cond_shape': (3, 4),    'x_shape': (2, 3, 4), 'y_shape': (4,)},
)
@testing.gpu
class TestWhereTwoArrays(unittest.TestCase):

    @testing.for_all_dtypes_combination(
        names=['cond_type', 'x_type', 'y_type'])
    @testing.numpy_cupy_allclose()
    def test_where_two_arrays(self, xp, cond_type, x_type, y_type):
        m = testing.shaped_random(self.cond_shape, xp, xp.bool_)
        # Almost all values of a matrix `shaped_random` makes are not zero.
        # To make a sparse matrix, we need multiply `m`.
        cond = testing.shaped_random(self.cond_shape, xp, cond_type) * m
        x = testing.shaped_random(self.x_shape, xp, x_type, seed=0)
        y = testing.shaped_random(self.y_shape, xp, y_type, seed=1)
        return xp.where(cond, x, y)


@testing.parameterize(
    {'cond_shape': (2, 3, 4)},
    {'cond_shape': (4,)},
    {'cond_shape': (2, 3, 4)},
    {'cond_shape': (3, 4)},
)
@testing.gpu
class TestWhereCond(unittest.TestCase):

    @testing.for_all_dtypes()
    @testing.numpy_cupy_array_list_equal()
    def test_where_cond(self, xp, dtype):
        m = testing.shaped_random(self.cond_shape, xp, xp.bool_)
        cond = testing.shaped_random(self.cond_shape, xp, dtype) * m
        return xp.where(cond)


@testing.gpu
class TestWhereError(unittest.TestCase):

    @testing.numpy_cupy_raises()
    def test_one_argument(self, xp):
        cond = testing.shaped_random((3, 4), xp, dtype=xp.bool_)
        x = testing.shaped_random((2, 3, 4), xp, xp.int32)
        xp.where(cond, x)


@testing.parameterize(
    {'array': numpy.random.randint(0, 2, (20,))},
    {'array': numpy.random.randn(3, 2, 4)},
    {'array': numpy.empty((0,))},
    {'array': numpy.empty((0, 2))},
    {'array': numpy.empty((0, 2, 0))},
)
@testing.gpu
class TestNonzero(unittest.TestCase):

    @testing.for_all_dtypes()
    @testing.numpy_cupy_array_list_equal()
    def test_nonzero(self, xp, dtype):
        array = xp.array(self.array, dtype=dtype)
        return xp.nonzero(array)


@testing.parameterize(
    {'array': numpy.array(0)},
    {'array': numpy.array(1)},
)
@testing.gpu
@testing.with_requires('numpy>=1.17.0')
class TestNonzeroZeroDimension(unittest.TestCase):

    @testing.for_all_dtypes()
    @testing.numpy_cupy_raises(accept_error=DeprecationWarning)
    def test_nonzero(self, xp, dtype):
        array = xp.array(self.array, dtype=dtype)
        return xp.nonzero(array)


@testing.parameterize(
    {'array': numpy.random.randint(0, 2, (20,))},
    {'array': numpy.random.randn(3, 2, 4)},
    {'array': numpy.array(0)},
    {'array': numpy.array(1)},
    {'array': numpy.empty((0,))},
    {'array': numpy.empty((0, 2))},
    {'array': numpy.empty((0, 2, 0))},
)
@testing.gpu
class TestFlatNonzero(unittest.TestCase):

    @testing.for_all_dtypes()
    @testing.numpy_cupy_array_equal()
    def test_flatnonzero(self, xp, dtype):
        array = xp.array(self.array, dtype=dtype)
        return xp.flatnonzero(array)


@testing.gpu
class TestNanArgMin(unittest.TestCase):

    @testing.for_all_dtypes(no_complex=True)
    @testing.numpy_cupy_allclose()
    def test_nanargmin_all(self, xp, dtype):
        a = testing.shaped_random((2, 3), xp, dtype)
        return xp.nanargmin(a)

    @testing.for_all_dtypes(no_complex=True)
    @testing.numpy_cupy_allclose(accept_error=ValueError)
    def test_nanargmin_nan(self, xp, dtype):
        a = xp.array([float('nan'), -1, 1], dtype)
        return xp.nanargmin(a)

    @testing.for_all_dtypes(no_complex=True)
    @testing.numpy_cupy_allclose(accept_error=ValueError)
    def test_nanargmin_nan2(self, xp, dtype):
        a = xp.array([float('nan'), float('nan'), -1, 1], dtype)
        return xp.nanargmin(a)

    @testing.for_all_dtypes(no_complex=True)
    @testing.numpy_cupy_allclose(accept_error=ValueError)
    def test_nanargmin_nan3(self, xp, dtype):
        a = xp.array([float('nan'), float('nan'), -1, 1, 1.0, -2.0], dtype)
        return xp.nanargmin(a)

    @testing.for_all_dtypes(no_complex=True)
    @testing.numpy_cupy_allclose(accept_error=ValueError)
    def test_nanargmin_nan4(self, xp, dtype):
        a = xp.array([-1, 1, 1.0, -2.0, float('nan'), float('nan')],
                     dtype)
        return xp.nanargmin(a)

    @testing.for_all_dtypes(no_complex=True)
    @testing.numpy_cupy_allclose(accept_error=ValueError)
    def test_nanargmin_nan5(self, xp, dtype):
        a = xp.array([-1, 1, 1.0, -2.0, float('nan'), float('nan'), -1, 1],
                     dtype)
        return xp.nanargmin(a)

    @testing.for_all_dtypes(no_complex=True)
    @testing.numpy_cupy_allclose()
    def test_nanargmin_axis_large(self, xp, dtype):
        a = testing.shaped_random((3, 1000), xp, dtype)
        return xp.nanargmin(a, axis=0)

    @testing.for_all_dtypes(no_complex=True)
    @testing.numpy_cupy_allclose()
    def test_nanargmin_axis0(self, xp, dtype):
        a = testing.shaped_random((2, 3, 4), xp, dtype)
        return xp.nanargmin(a, axis=0)

    @testing.for_all_dtypes(no_complex=True)
    @testing.numpy_cupy_allclose()
    def test_nanargmin_axis1(self, xp, dtype):
        a = testing.shaped_random((2, 3, 4), xp, dtype)
        return xp.nanargmin(a, axis=1)

    @testing.for_all_dtypes(no_complex=True)
    @testing.numpy_cupy_allclose()
    def test_nanargmin_axis2(self, xp, dtype):
        a = testing.shaped_random((2, 3, 4), xp, dtype)
        return xp.nanargmin(a, axis=2)

    @testing.for_all_dtypes(no_complex=True)
    @testing.numpy_cupy_allclose()
    def test_nanargmin_tie(self, xp, dtype):
        a = xp.array([0, 5, 2, 3, 4, 5], dtype)
        return xp.nanargmin(a)

    @testing.for_all_dtypes(no_complex=True)
    @testing.numpy_cupy_raises(accept_error=ValueError)
    def test_nanargmin_zero_size(self, xp, dtype):
        a = testing.shaped_random((0, 1), xp, dtype)
        return xp.nanargmin(a)

    @testing.for_all_dtypes(no_complex=True)
    @testing.numpy_cupy_raises(accept_error=ValueError)
    def test_nanargmin_zero_size_axis0(self, xp, dtype):
        a = testing.shaped_random((0, 1), xp, dtype)
        return xp.nanargmin(a, axis=0)

    @testing.for_all_dtypes(no_complex=True)
    @testing.numpy_cupy_allclose()
    def test_nanargmin_zero_size_axis1(self, xp, dtype):
        a = testing.shaped_random((0, 1), xp, dtype)
        return xp.nanargmin(a, axis=1)


@testing.gpu
class TestNanArgMax(unittest.TestCase):

    @testing.for_all_dtypes(no_complex=True)
    @testing.numpy_cupy_allclose()
    def test_nanargmax_all(self, xp, dtype):
        a = testing.shaped_random((2, 3), xp, dtype)
        return xp.nanargmax(a)

    @testing.for_all_dtypes(no_complex=True)
    @testing.numpy_cupy_allclose(accept_error=ValueError)
    def test_nanargmax_nan(self, xp, dtype):
        a = xp.array([float('nan'), -1, 1], dtype)
        return xp.nanargmax(a)

    @testing.for_all_dtypes(no_complex=True)
    @testing.numpy_cupy_allclose(accept_error=ValueError)
    def test_nanargmax_nan2(self, xp, dtype):
        a = xp.array([float('nan'), float('nan'), -1, 1], dtype)
        return xp.nanargmax(a)

    @testing.for_all_dtypes(no_complex=True)
    @testing.numpy_cupy_allclose(accept_error=ValueError)
    def test_nanargmax_nan3(self, xp, dtype):
        a = xp.array([float('nan'), float('nan'), -1, 1, 1.0, -2.0], dtype)
        return xp.nanargmax(a)

    @testing.for_all_dtypes(no_complex=True)
    @testing.numpy_cupy_allclose(accept_error=ValueError)
    def test_nanargmax_nan4(self, xp, dtype):
        a = xp.array([-1, 1, 1.0, -2.0, float('nan'), float('nan')],
                     dtype)
        return xp.nanargmax(a)

    @testing.for_all_dtypes(no_complex=True)
    @testing.numpy_cupy_allclose(accept_error=ValueError)
    def test_nanargmax_nan5(self, xp, dtype):
        a = xp.array([-1, 1, 1.0, -2.0, float('nan'), float('nan'), -1, 1],
                     dtype)
        return xp.nanargmax(a)

    @testing.for_all_dtypes(no_complex=True)
    @testing.numpy_cupy_allclose()
    def test_nanargmax_axis_large(self, xp, dtype):
        a = testing.shaped_random((3, 1000), xp, dtype)
        return xp.nanargmax(a, axis=0)

    @testing.for_all_dtypes(no_complex=True)
    @testing.numpy_cupy_allclose()
    def test_nanargmax_axis0(self, xp, dtype):
        a = testing.shaped_random((2, 3, 4), xp, dtype)
        return xp.nanargmax(a, axis=0)

    @testing.for_all_dtypes(no_complex=True)
    @testing.numpy_cupy_allclose()
    def test_nanargmax_axis1(self, xp, dtype):
        a = testing.shaped_random((2, 3, 4), xp, dtype)
        return xp.nanargmax(a, axis=1)

    @testing.for_all_dtypes(no_complex=True)
    @testing.numpy_cupy_allclose()
    def test_nanargmax_axis2(self, xp, dtype):
        a = testing.shaped_random((2, 3, 4), xp, dtype)
        return xp.nanargmax(a, axis=2)

    @testing.for_all_dtypes(no_complex=True)
    @testing.numpy_cupy_allclose()
    def test_nanargmax_tie(self, xp, dtype):
        a = xp.array([0, 5, 2, 3, 4, 5], dtype)
        return xp.nanargmax(a)

    @testing.for_all_dtypes(no_complex=True)
    @testing.numpy_cupy_raises(accept_error=ValueError)
    def test_nanargmax_zero_size(self, xp, dtype):
        a = testing.shaped_random((0, 1), xp, dtype)
        return xp.nanargmax(a)

    @testing.for_all_dtypes(no_complex=True)
    @testing.numpy_cupy_raises(accept_error=ValueError)
    def test_nanargmax_zero_size_axis0(self, xp, dtype):
        a = testing.shaped_random((0, 1), xp, dtype)
        return xp.nanargmax(a, axis=0)

    @testing.for_all_dtypes(no_complex=True)
    @testing.numpy_cupy_allclose()
    def test_nanargmax_zero_size_axis1(self, xp, dtype):
        a = testing.shaped_random((0, 1), xp, dtype)
        return xp.nanargmax(a, axis=1)


@testing.gpu
@testing.parameterize(*testing.product(
    {'bins': [
        [],
        [0, 1, 2, 4, 10],
        [1, 2, 3, 4, 5, 6, 7, 8, 9, 10],
        [0.0, 1.0, 2.5, 4.0, 10.0],
        [-1.0, 1.0, 2.5, 4.0, 20.0],
        [1.5, 2.5, 4.0, 6.0],
        [float('-inf'), 1.5, 2.5, 4.0, 6.0],
        [1.5, 2.5, 4.0, 6.0, float('inf')],
        [float('-inf'), 1.5, 2.5, 4.0, 6.0, float('inf')],
        [0.0, 1.0, 1.0, 4.0, 4.0, 10.0],
        [0.0, 1.0, 1.0, 4.0, 4.0, 4.0, 4.0, 10.0],
    ],
        'side': ['left', 'right'],
        'shape': [(), (10,), (6, 3, 3)]})
)
class TestSearchSorted(unittest.TestCase):

    @testing.with_requires('numpy>=1.10.0')
    @testing.for_all_dtypes(no_bool=True)
    @testing.numpy_cupy_array_list_equal()
    def test_searchsorted(self, xp, dtype):
        x = testing.shaped_arange(self.shape, xp, dtype)
        bins = xp.array(self.bins)
        y = xp.searchsorted(bins, x, side=self.side)
        return y,


@testing.gpu
@testing.parameterize(
    {'side': 'left'},
    {'side': 'right'})
class TestSearchSortedNanInf(unittest.TestCase):

    @testing.with_requires('numpy>=1.10.0')
    @testing.numpy_cupy_array_list_equal()
    def test_searchsorted_nanbins(self, xp):
        x = testing.shaped_arange((10,), xp, xp.float64)
        bins = xp.array([0, 1, 2, 4, 10, float('nan')])
        y = xp.searchsorted(bins, x, side=self.side)
        return y,

    @testing.with_requires('numpy>=1.10.0')
    @testing.numpy_cupy_array_list_equal()
    def test_searchsorted_nan(self, xp):
        x = testing.shaped_arange((10,), xp, xp.float64)
        x[5] = float('nan')
        bins = xp.array([0, 1, 2, 4, 10])
        y = xp.searchsorted(bins, x, side=self.side)
        return y,

    @testing.with_requires('numpy>=1.10.0')
    @testing.numpy_cupy_array_list_equal()
    def test_searchsorted_nan_last(self, xp):
        x = testing.shaped_arange((10,), xp, xp.float64)
        x[-1] = float('nan')
        bins = xp.array([0, 1, 2, 4, float('nan')])
        y = xp.searchsorted(bins, x, side=self.side)
        return y,

    @testing.with_requires('numpy>=1.10.0')
    @testing.numpy_cupy_array_list_equal()
    def test_searchsorted_nan_last_repeat(self, xp):
        x = testing.shaped_arange((10,), xp, xp.float64)
        x[-1] = float('nan')
        bins = xp.array([0, 1, 2, float('nan'), float('nan')])
        y = xp.searchsorted(bins, x, side=self.side)
        return y,

    @testing.with_requires('numpy>=1.10.0')
    @testing.numpy_cupy_array_list_equal()
    def test_searchsorted_all_nans(self, xp):
        x = testing.shaped_arange((10,), xp, xp.float64)
        x[-1] = float('nan')
        bins = xp.array([float('nan'), float('nan'), float('nan'),
                         float('nan'), float('nan')])
        y = xp.searchsorted(bins, x, side=self.side)
        return y,

    @testing.with_requires('numpy>=1.10.0')
    @testing.numpy_cupy_array_list_equal()
    def test_searchsorted_inf(self, xp):
        x = testing.shaped_arange((10,), xp, xp.float64)
        x[5] = float('inf')
        bins = xp.array([0, 1, 2, 4, 10])
        y = xp.searchsorted(bins, x, side=self.side)
        return y,

    @testing.with_requires('numpy>=1.10.0')
    @testing.numpy_cupy_array_list_equal()
    def test_searchsorted_minf(self, xp):
        x = testing.shaped_arange((10,), xp, xp.float64)
        x[5] = float('-inf')
        bins = xp.array([0, 1, 2, 4, 10])
        y = xp.searchsorted(bins, x, side=self.side)
        return y,


@testing.gpu
class TestSearchSortedInvalid(unittest.TestCase):

    # Cant test unordered bins due to numpy undefined
    # behavior for searchsorted

    @testing.with_requires('numpy>=1.10.0')
    @testing.numpy_cupy_raises(accept_error=ValueError)
    def test_searchsorted_ndbins(self, xp):
        x = testing.shaped_arange((10,), xp, xp.float64)
        bins = xp.array([[10, 4], [2, 1], [7, 8]])
        y = xp.searchsorted(bins, x)
        return y,


@testing.gpu
class TestSearchSortedWithSorter(unittest.TestCase):

    @testing.with_requires('numpy>=1.10.0')
    @testing.numpy_cupy_array_list_equal()
    def test_sorter(self, xp):
        x = testing.shaped_arange((12,), xp, xp.float64)
        bins = xp.array([10, 4, 2, 1, 8])
        sorter = xp.array([3, 2, 1, 4, 0])
        y = xp.searchsorted(bins, x, sorter=sorter)
        return y,

    @testing.with_requires('numpy>=1.10.0')
    @testing.numpy_cupy_raises(accept_error=ValueError)
    def test_invalid_sorter(self, xp):
        x = testing.shaped_arange((12,), xp, xp.float64)
        bins = xp.array([10, 4, 2, 1, 8])
        sorter = xp.array([0])
        xp.searchsorted(bins, x, sorter=sorter)

    @testing.with_requires('numpy>=1.10.0')
    @testing.numpy_cupy_raises(accept_error=TypeError)
    def test_nonint_sorter(self, xp):
        x = testing.shaped_arange((12,), xp, xp.float64)
        bins = xp.array([10, 4, 2, 1, 8])
        sorter = xp.array([], dtype=xp.float64)
        xp.searchsorted(bins, x, sorter=sorter)<|MERGE_RESOLUTION|>--- conflicted
+++ resolved
@@ -154,7 +154,6 @@
         return a.argmin(axis=1)
 
 
-<<<<<<< HEAD
 # This class compares CUB results against NumPy's
 # TODO(leofang): test axis after support is added
 @unittest.skipIf(cupy.cuda.cub_enabled is False, 'The CUB module is not built')
@@ -185,7 +184,8 @@
         else:
             a = xp.asfortranarray(a)
         return a.argmax()
-=======
+
+
 @testing.gpu
 @testing.parameterize(*testing.product({
     'func': ['argmin', 'argmax'],
@@ -208,7 +208,6 @@
             y = func(dtype=result_dtype)
         assert y.shape == ()
         assert y.dtype == result_dtype
->>>>>>> ebe2cae7
 
 
 @testing.parameterize(
