import functools
import unittest
import pytest

import numpy as np

import cupy
from cupy import testing
from cupy.fft import config
from cupy.fft.fft import _default_fft_func, _fft, _fftn


def nd_planning_states(states=[True, False], name='enable_nd'):
    """Decorator for parameterized tests with and wihout nd planning

    Tests are repeated with config.enable_nd_planning set to True and False

    Args:
         states(list of bool): The boolean cases to test.
         name(str): Argument name to which specified dtypes are passed.

    This decorator adds a keyword argument specified by ``name``
    to the test fixture. Then, it runs the fixtures in parallel
    by passing the each element of ``dtypes`` to the named
    argument.
    """
    def decorator(impl):
        @functools.wraps(impl)
        def test_func(self, *args, **kw):
            # get original global planning state
            planning_state = config.enable_nd_planning
            try:
                for nd_planning in states:
                    try:
                        # enable or disable nd planning
                        config.enable_nd_planning = nd_planning

                        kw[name] = nd_planning
                        impl(self, *args, **kw)
                    except Exception:
                        print(name, 'is', nd_planning)
                        raise
            finally:
                # restore original global planning state
                config.enable_nd_planning = planning_state

        return test_func
    return decorator


<<<<<<< HEAD
def multi_gpu_config(gpu_configs=None):
    """Decorator for parameterized tests with different GPU configurations.

    Args:
        gpu_configs(list of list): The GPUs to test.

    .. notes:
        The decorated tests are skipped if no or only one GPU is available.
    """
    def decorator(impl):
        @functools.wraps(impl)
        def test_func(self, *args, **kw):
            use_multi_gpus = config.use_multi_gpus
            _devices = config._devices

            try:
                for gpus in gpu_configs:
                    try:
                        nGPUs = len(gpus)
                        assert nGPUs >= 2, 'Must use at least two gpus'
                        config.use_multi_gpus = True
                        config.set_cufft_gpus(gpus)

                        impl(self, *args, **kw)
                    except Exception:
                        print('GPU config is:', gpus)
                        raise
            finally:
                config.use_multi_gpus = use_multi_gpus
                config._devices = _devices

        return test_func
    return decorator
=======
def _size_last_transform_axis(shape, s, axes):
    if s is not None:
        if s[-1] is not None:
            return s[-1]
    elif axes is not None:
        return shape[axes[-1]]
    return shape[-1]
>>>>>>> 27e64d24


@testing.parameterize(*testing.product({
    'n': [None, 0, 5, 10, 15],
    'shape': [(10,), (10, 10)],
    'norm': [None, 'ortho', ''],
}))
@testing.gpu
@testing.with_requires('numpy>=1.10.0')
class TestFft(unittest.TestCase):

    @testing.for_all_dtypes()
    @testing.numpy_cupy_allclose(rtol=1e-4, atol=1e-7, accept_error=ValueError,
                                 contiguous_check=False)
    def test_fft(self, xp, dtype):
        a = testing.shaped_random(self.shape, xp, dtype)
        out = xp.fft.fft(a, n=self.n, norm=self.norm)

        # np.fft.fft alway returns np.complex128
        if xp is np and dtype in [np.float16, np.float32, np.complex64]:
            out = out.astype(np.complex64)

        return out

    @testing.for_all_dtypes()
    @testing.numpy_cupy_allclose(rtol=1e-4, atol=1e-7, accept_error=ValueError,
                                 contiguous_check=False)
    # NumPy 1.17.0 and 1.17.1 raises ZeroDivisonError due to a bug
    @testing.with_requires('numpy!=1.17.0')
    @testing.with_requires('numpy!=1.17.1')
    def test_ifft(self, xp, dtype):
        a = testing.shaped_random(self.shape, xp, dtype)
        out = xp.fft.ifft(a, n=self.n, norm=self.norm)

        if xp is np and dtype in [np.float16, np.float32, np.complex64]:
            out = out.astype(np.complex64)

        return out


@testing.parameterize(*testing.product({
    'shape': [(10, 10), (10, 5, 10)],
    'data_order': ['F', 'C'],
    'axis': [0, 1, -1],
}))
@testing.gpu
@testing.with_requires('numpy>=1.10.0')
class TestFftOrder(unittest.TestCase):

    @testing.for_all_dtypes()
    @testing.numpy_cupy_allclose(rtol=1e-4, atol=1e-7, accept_error=ValueError,
                                 contiguous_check=False)
    def test_fft(self, xp, dtype):
        a = testing.shaped_random(self.shape, xp, dtype)
        if self.data_order == 'F':
            a = xp.asfortranarray(a)
        out = xp.fft.fft(a, axis=self.axis)

        # np.fft.fft alway returns np.complex128
        if xp is np and dtype in [np.float16, np.float32, np.complex64]:
            out = out.astype(np.complex64)

        return out

    @testing.for_all_dtypes()
    @testing.numpy_cupy_allclose(rtol=1e-4, atol=1e-7, accept_error=ValueError,
                                 contiguous_check=False)
    def test_ifft(self, xp, dtype):
        a = testing.shaped_random(self.shape, xp, dtype)
        if self.data_order == 'F':
            a = xp.asfortranarray(a)
        out = xp.fft.ifft(a, axis=self.axis)

        if xp is np and dtype in [np.float16, np.float32, np.complex64]:
            out = out.astype(np.complex64)

        return out


# Almost identical to the TestFft class, except that
# 1. multi-GPU cuFFT is used
# 2. the tested parameter combinations are adjusted to meet the requirements
@testing.parameterize(*testing.product({
    'n': [None, 0, 64],
    'shape': [(64,), (4, 64)],
    'norm': [None, 'ortho', ''],
}))
@testing.with_requires('numpy>=1.10.0')
@testing.multi_gpu(2)
class TestMultiGpuFft(unittest.TestCase):
    @multi_gpu_config(gpu_configs=[[0, 1], [1, 0]])
    @testing.for_complex_dtypes()
    @testing.numpy_cupy_allclose(rtol=1e-4, atol=1e-7, accept_error=ValueError,
                                 contiguous_check=False)
    def test_fft(self, xp, dtype):
        a = testing.shaped_random(self.shape, xp, dtype)
        out = xp.fft.fft(a, n=self.n, norm=self.norm)

        # np.fft.fft alway returns np.complex128
        if xp is np and dtype is np.complex64:
            out = out.astype(dtype)

        return out

    @multi_gpu_config(gpu_configs=[[0, 1], [1, 0]])
    @testing.for_complex_dtypes()
    @testing.numpy_cupy_allclose(rtol=1e-4, atol=1e-7, accept_error=ValueError,
                                 contiguous_check=False)
    # NumPy 1.17.0 and 1.17.1 raises ZeroDivisonError due to a bug
    @testing.with_requires('numpy!=1.17.0')
    @testing.with_requires('numpy!=1.17.1')
    def test_ifft(self, xp, dtype):
        a = testing.shaped_random(self.shape, xp, dtype)
        out = xp.fft.ifft(a, n=self.n, norm=self.norm)

        # np.fft.fft alway returns np.complex128
        if xp is np and dtype is np.complex64:
            out = out.astype(dtype)

        return out


# Almost identical to the TestFftOrder class, except that
# 1. multi-GPU cuFFT is used
# 2. the tested parameter combinations are adjusted to meet the requirements
@testing.parameterize(*testing.product({
    'shape': [(10, 10), (10, 5, 10)],
    'data_order': ['F', 'C'],
    'axis': [0, 1, -1],
}))
@testing.with_requires('numpy>=1.10.0')
@testing.multi_gpu(2)
class TestMultiGpuFftOrder(unittest.TestCase):
    @multi_gpu_config(gpu_configs=[[0, 1], [1, 0]])
    @testing.for_complex_dtypes()
    @testing.numpy_cupy_allclose(rtol=1e-4, atol=1e-7, accept_error=ValueError,
                                 contiguous_check=False)
    def test_fft(self, xp, dtype):
        a = testing.shaped_random(self.shape, xp, dtype)
        if self.data_order == 'F':
            a = xp.asfortranarray(a)
        out = xp.fft.fft(a, axis=self.axis)

        # np.fft.fft alway returns np.complex128
        if xp is np and dtype is np.complex64:
            out = out.astype(dtype)

        return out

    @multi_gpu_config(gpu_configs=[[0, 1], [1, 0]])
    @testing.for_complex_dtypes()
    @testing.numpy_cupy_allclose(rtol=1e-4, atol=1e-7, accept_error=ValueError,
                                 contiguous_check=False)
    def test_ifft(self, xp, dtype):
        a = testing.shaped_random(self.shape, xp, dtype)
        if self.data_order == 'F':
            a = xp.asfortranarray(a)
        out = xp.fft.ifft(a, axis=self.axis)

        # np.fft.fft alway returns np.complex128
        if xp is np and dtype is np.complex64:
            out = out.astype(dtype)

        return out


@testing.gpu
class TestDefaultPlanType(unittest.TestCase):

    @nd_planning_states()
    def test_default_fft_func(self, enable_nd):
        # test cases where nd CUFFT plan is possible
        ca = cupy.ones((16, 16, 16))
        for axes in [(0, 1), (1, 2), None, (0, 1, 2)]:
            fft_func = _default_fft_func(ca, axes=axes)
            if enable_nd:
                assert fft_func is _fftn
            else:
                assert fft_func is _fft

        # only a single axis is transformed -> 1d plan preferred
        for axes in [(0, ), (1, ), (2, )]:
            assert _default_fft_func(ca, axes=axes) is _fft

        # non-contiguous axes -> nd plan not possible
        assert _default_fft_func(ca, axes=(0, 2)) is _fft

        # >3 axes transformed -> nd plan not possible
        ca = cupy.ones((2, 4, 6, 8))
        assert _default_fft_func(ca) is _fft

        # first or last axis not included -> nd plan not possible
        assert _default_fft_func(ca, axes=(1, )) is _fft


@testing.gpu
@testing.slow
class TestFftAllocate(unittest.TestCase):

    def test_fft_allocate(self):
        # Check CuFFTError is not raised when the GPU memory is enough.
        # See https://github.com/cupy/cupy/issues/1063
        # TODO(mizuno): Simplify "a" after memory compaction is implemented.
        a = []
        for i in range(10):
            a.append(cupy.empty(100000000))
        del a
        b = cupy.empty(100000007, dtype=cupy.float32)
        cupy.fft.fft(b)
        # Free huge memory for slow test
        del b
        cupy.get_default_memory_pool().free_all_blocks()


@testing.parameterize(
    {'shape': (3, 4), 's': None, 'axes': None, 'norm': None},
    {'shape': (3, 4), 's': (1, None), 'axes': None, 'norm': None},
    {'shape': (3, 4), 's': (1, 5), 'axes': None, 'norm': None},
    {'shape': (3, 4), 's': None, 'axes': (-2, -1), 'norm': None},
    {'shape': (3, 4), 's': None, 'axes': (-1, -2), 'norm': None},
    {'shape': (3, 4), 's': None, 'axes': (0,), 'norm': None},
    {'shape': (3, 4), 's': None, 'axes': None, 'norm': 'ortho'},
    {'shape': (2, 3, 4), 's': None, 'axes': None, 'norm': None},
    {'shape': (2, 3, 4), 's': (1, 4, None), 'axes': None, 'norm': None},
    {'shape': (2, 3, 4), 's': (1, 4, 10), 'axes': None, 'norm': None},
    {'shape': (2, 3, 4), 's': None, 'axes': (-3, -2, -1), 'norm': None},
    {'shape': (2, 3, 4), 's': None, 'axes': (-1, -2, -3), 'norm': None},
    {'shape': (2, 3, 4), 's': None, 'axes': (0, 1), 'norm': None},
    {'shape': (2, 3, 4), 's': None, 'axes': None, 'norm': 'ortho'},
    {'shape': (2, 3, 4), 's': (2, 3), 'axes': (0, 1, 2), 'norm': 'ortho'},
    {'shape': (2, 3, 4, 5), 's': None, 'axes': None, 'norm': None},
)
@testing.gpu
@testing.with_requires('numpy>=1.10.0')
class TestFft2(unittest.TestCase):

    @nd_planning_states()
    @testing.for_all_dtypes()
    @testing.numpy_cupy_allclose(rtol=1e-4, atol=1e-7, accept_error=ValueError,
                                 contiguous_check=False)
    def test_fft2(self, xp, dtype, enable_nd):
        assert config.enable_nd_planning == enable_nd
        a = testing.shaped_random(self.shape, xp, dtype)
        out = xp.fft.fft2(a, s=self.s, norm=self.norm)

        if xp is np and dtype in [np.float16, np.float32, np.complex64]:
            out = out.astype(np.complex64)

        return out

    @nd_planning_states()
    @testing.for_all_dtypes()
    @testing.numpy_cupy_allclose(rtol=1e-4, atol=1e-7, accept_error=ValueError,
                                 contiguous_check=False)
    def test_ifft2(self, xp, dtype, enable_nd):
        assert config.enable_nd_planning == enable_nd
        a = testing.shaped_random(self.shape, xp, dtype)
        out = xp.fft.ifft2(a, s=self.s, norm=self.norm)

        if xp is np and dtype in [np.float16, np.float32, np.complex64]:
            out = out.astype(np.complex64)

        return out


@testing.parameterize(
    {'shape': (3, 4), 's': None, 'axes': None, 'norm': None},
    {'shape': (3, 4), 's': (1, None), 'axes': None, 'norm': None},
    {'shape': (3, 4), 's': (1, 5), 'axes': None, 'norm': None},
    {'shape': (3, 4), 's': None, 'axes': (-2, -1), 'norm': None},
    {'shape': (3, 4), 's': None, 'axes': (-1, -2), 'norm': None},
    {'shape': (3, 4), 's': None, 'axes': [-1, -2], 'norm': None},
    {'shape': (3, 4), 's': None, 'axes': (0,), 'norm': None},
    {'shape': (3, 4), 's': None, 'axes': (), 'norm': None},
    {'shape': (3, 4), 's': None, 'axes': None, 'norm': 'ortho'},
    {'shape': (2, 3, 4), 's': None, 'axes': None, 'norm': None},
    {'shape': (2, 3, 4), 's': (1, 4, None), 'axes': None, 'norm': None},
    {'shape': (2, 3, 4), 's': (1, 4, 10), 'axes': None, 'norm': None},
    {'shape': (2, 3, 4), 's': None, 'axes': (-3, -2, -1), 'norm': None},
    {'shape': (2, 3, 4), 's': None, 'axes': (-1, -2, -3), 'norm': None},
    {'shape': (2, 3, 4), 's': None, 'axes': (-1, -3), 'norm': None},
    {'shape': (2, 3, 4), 's': None, 'axes': (0, 1), 'norm': None},
    {'shape': (2, 3, 4), 's': None, 'axes': None, 'norm': 'ortho'},
    {'shape': (2, 3, 4), 's': (2, 3), 'axes': (0, 1, 2), 'norm': 'ortho'},
    {'shape': (2, 3, 4), 's': (4, 3, 2), 'axes': (2, 0, 1), 'norm': 'ortho'},
    {'shape': (2, 3, 4, 5), 's': None, 'axes': None, 'norm': None},
)
@testing.gpu
@testing.with_requires('numpy>=1.10.0')
class TestFftn(unittest.TestCase):

    @nd_planning_states()
    @testing.for_all_dtypes()
    @testing.numpy_cupy_allclose(rtol=1e-4, atol=1e-7, accept_error=ValueError,
                                 contiguous_check=False)
    def test_fftn(self, xp, dtype, enable_nd):
        assert config.enable_nd_planning == enable_nd
        a = testing.shaped_random(self.shape, xp, dtype)
        out = xp.fft.fftn(a, s=self.s, axes=self.axes, norm=self.norm)

<<<<<<< HEAD
        if xp is np and dtype in [np.float16, np.float32, np.complex64]:
=======
        if self.axes is not None and not self.axes:
            assert out is a
            return out

        if xp == np and dtype in [np.float16, np.float32, np.complex64]:
>>>>>>> 27e64d24
            out = out.astype(np.complex64)

        return out

    @nd_planning_states()
    @testing.for_all_dtypes()
    @testing.numpy_cupy_allclose(rtol=1e-4, atol=1e-7, accept_error=ValueError,
                                 contiguous_check=False)
    def test_ifftn(self, xp, dtype, enable_nd):
        assert config.enable_nd_planning == enable_nd
        a = testing.shaped_random(self.shape, xp, dtype)
        out = xp.fft.ifftn(a, s=self.s, axes=self.axes, norm=self.norm)

<<<<<<< HEAD
        if xp is np and dtype in [np.float16, np.float32, np.complex64]:
=======
        if self.axes is not None and not self.axes:
            assert out is a
            return out

        if xp == np and dtype in [np.float16, np.float32, np.complex64]:
>>>>>>> 27e64d24
            out = out.astype(np.complex64)

        return out


@testing.parameterize(
    {'shape': (3, 4), 's': None, 'axes': None, 'norm': None},
    {'shape': (3, 4), 's': (1, 5), 'axes': None, 'norm': None},
    {'shape': (3, 4), 's': None, 'axes': (-2, -1), 'norm': None},
    {'shape': (3, 4), 's': None, 'axes': (-1, -2), 'norm': None},
    {'shape': (3, 4), 's': None, 'axes': (0,), 'norm': None},
    {'shape': (3, 4), 's': None, 'axes': None, 'norm': 'ortho'},
    {'shape': (2, 3, 4), 's': None, 'axes': None, 'norm': None},
    {'shape': (2, 3, 4), 's': (1, 4, 10), 'axes': None, 'norm': None},
    {'shape': (2, 3, 4), 's': None, 'axes': (-3, -2, -1), 'norm': None},
    {'shape': (2, 3, 4), 's': None, 'axes': (-1, -2, -3), 'norm': None},
    {'shape': (2, 3, 4), 's': None, 'axes': (0, 1), 'norm': None},
    {'shape': (2, 3, 4), 's': None, 'axes': None, 'norm': 'ortho'},
    {'shape': (2, 3, 4), 's': (2, 3), 'axes': (0, 1, 2), 'norm': 'ortho'},
)
@testing.gpu
@testing.with_requires('numpy>=1.10.0')
class TestPlanCtxManagerFftn(unittest.TestCase):

    @nd_planning_states()
    @testing.for_complex_dtypes()
    @testing.numpy_cupy_allclose(rtol=1e-4, atol=1e-7, accept_error=ValueError,
                                 contiguous_check=False)
    def test_fftn(self, xp, dtype, enable_nd):
        assert config.enable_nd_planning == enable_nd
        a = testing.shaped_random(self.shape, xp, dtype)
        if xp is cupy:
            from cupyx.scipy.fftpack import get_fft_plan
            plan = get_fft_plan(a, self.s, self.axes)
            with plan:
                out = xp.fft.fftn(a, s=self.s, axes=self.axes, norm=self.norm)
        else:
            out = xp.fft.fftn(a, s=self.s, axes=self.axes, norm=self.norm)

        if xp is np and dtype is np.complex64:
            out = out.astype(np.complex64)

        return out

    @nd_planning_states()
    @testing.for_complex_dtypes()
    @testing.numpy_cupy_allclose(rtol=1e-4, atol=1e-7, accept_error=ValueError,
                                 contiguous_check=False)
    def test_ifftn(self, xp, dtype, enable_nd):
        assert config.enable_nd_planning == enable_nd
        a = testing.shaped_random(self.shape, xp, dtype)
        if xp is cupy:
            from cupyx.scipy.fftpack import get_fft_plan
            plan = get_fft_plan(a, self.s, self.axes)
            with plan:
                out = xp.fft.ifftn(a, s=self.s, axes=self.axes, norm=self.norm)
        else:
            out = xp.fft.ifftn(a, s=self.s, axes=self.axes, norm=self.norm)

        if xp is np and dtype is np.complex64:
            out = out.astype(np.complex64)

        return out

    @nd_planning_states()
    @testing.for_complex_dtypes()
    def test_fftn_error_on_wrong_plan(self, dtype, enable_nd):
        # This test ensures the context manager plan is picked up

        from cupyx.scipy.fftpack import get_fft_plan
        from cupy.fft import fftn
        assert config.enable_nd_planning == enable_nd

        # can't get a plan, so skip
        if self.axes is not None:
            if self.s is not None:
                if len(self.s) != len(self.axes):
                    return
            elif len(self.shape) != len(self.axes):
                return

        a = testing.shaped_random(self.shape, cupy, dtype)
        bad_in_shape = tuple(2*i for i in self.shape)
        if self.s is None:
            bad_out_shape = bad_in_shape
        else:
            bad_out_shape = tuple(2*i for i in self.s)
        b = testing.shaped_random(bad_in_shape, cupy, dtype)
        plan_wrong = get_fft_plan(b, bad_out_shape, self.axes)

        with pytest.raises(ValueError) as ex, plan_wrong:
            fftn(a, s=self.s, axes=self.axes, norm=self.norm)
        # targeting a particular error
        assert 'The CUFFT plan and a.shape do not match' in str(ex.value)


@testing.parameterize(*testing.product({
    'n': [None, 5, 10, 15],
    'shape': [(10,), ],
    'norm': [None, 'ortho'],
}))
@testing.gpu
@testing.with_requires('numpy>=1.10.0')
class TestPlanCtxManagerFft(unittest.TestCase):

    @testing.for_complex_dtypes()
    @testing.numpy_cupy_allclose(rtol=1e-4, atol=1e-7, accept_error=ValueError,
                                 contiguous_check=False)
    def test_fft(self, xp, dtype):
        a = testing.shaped_random(self.shape, xp, dtype)
        if xp is cupy:
            from cupyx.scipy.fftpack import get_fft_plan
            shape = (self.n,) if self.n is not None else None
            plan = get_fft_plan(a, shape=shape)
            assert isinstance(plan, cupy.cuda.cufft.Plan1d)
            with plan:
                out = xp.fft.fft(a, n=self.n, norm=self.norm)
        else:
            out = xp.fft.fft(a, n=self.n, norm=self.norm)

        # np.fft.fft alway returns np.complex128
        if xp is np and dtype is np.complex64:
            out = out.astype(np.complex64)

        return out

    @testing.for_complex_dtypes()
    @testing.numpy_cupy_allclose(rtol=1e-4, atol=1e-7, accept_error=ValueError,
                                 contiguous_check=False)
    def test_ifft(self, xp, dtype):
        a = testing.shaped_random(self.shape, xp, dtype)
        if xp is cupy:
            from cupyx.scipy.fftpack import get_fft_plan
            shape = (self.n,) if self.n is not None else None
            plan = get_fft_plan(a, shape=shape)
            assert isinstance(plan, cupy.cuda.cufft.Plan1d)
            with plan:
                out = xp.fft.ifft(a, n=self.n, norm=self.norm)
        else:
            out = xp.fft.ifft(a, n=self.n, norm=self.norm)

        if xp is np and dtype is np.complex64:
            out = out.astype(np.complex64)

        return out

    @testing.for_complex_dtypes()
    def test_fft_error_on_wrong_plan(self, dtype):
        # This test ensures the context manager plan is picked up

        from cupyx.scipy.fftpack import get_fft_plan
        from cupy.fft import fft

        a = testing.shaped_random(self.shape, cupy, dtype)
        bad_shape = tuple(5*i for i in self.shape)
        b = testing.shaped_random(bad_shape, cupy, dtype)
        plan_wrong = get_fft_plan(b)
        assert isinstance(plan_wrong, cupy.cuda.cufft.Plan1d)

        with pytest.raises(ValueError) as ex, plan_wrong:
            fft(a, n=self.n, norm=self.norm)
        # targeting a particular error
        assert 'Target array size does not match the plan.' in str(ex.value)


# Almost identical to the TestPlanCtxManagerFft class, except that
# 1. multi-GPU cuFFT is used
# 2. the tested parameter combinations are adjusted to meet the requirements
@testing.parameterize(*testing.product({
    'n': [None, 64],
    'shape': [(64,), (128,)],
    'norm': [None, 'ortho'],
}))
@testing.with_requires('numpy>=1.10.0')
@testing.multi_gpu(2)
class TestMultiGpuPlanCtxManagerFft(unittest.TestCase):
    @multi_gpu_config(gpu_configs=[[0, 1], [1, 0]])
    @testing.for_complex_dtypes()
    @testing.numpy_cupy_allclose(rtol=1e-4, atol=1e-7, accept_error=ValueError,
                                 contiguous_check=False)
    def test_fft(self, xp, dtype):
        a = testing.shaped_random(self.shape, xp, dtype)
        if xp is cupy:
            from cupyx.scipy.fftpack import get_fft_plan
            shape = (self.n,) if self.n is not None else None
            plan = get_fft_plan(a, shape=shape)
            assert isinstance(plan, cupy.cuda.cufft.Plan1d)
            with plan:
                out = xp.fft.fft(a, n=self.n, norm=self.norm)
        else:
            out = xp.fft.fft(a, n=self.n, norm=self.norm)

        # np.fft.fft alway returns np.complex128
        if xp is np and dtype is np.complex64:
            out = out.astype(np.complex64)

        return out

    @multi_gpu_config(gpu_configs=[[0, 1], [1, 0]])
    @testing.for_complex_dtypes()
    @testing.numpy_cupy_allclose(rtol=1e-4, atol=1e-7, accept_error=ValueError,
                                 contiguous_check=False)
    def test_ifft(self, xp, dtype):
        a = testing.shaped_random(self.shape, xp, dtype)
        if xp is cupy:
            from cupyx.scipy.fftpack import get_fft_plan
            shape = (self.n,) if self.n is not None else None
            plan = get_fft_plan(a, shape=shape)
            assert isinstance(plan, cupy.cuda.cufft.Plan1d)
            with plan:
                out = xp.fft.ifft(a, n=self.n, norm=self.norm)
        else:
            out = xp.fft.ifft(a, n=self.n, norm=self.norm)

        if xp is np and dtype is np.complex64:
            out = out.astype(np.complex64)

        return out

    @multi_gpu_config(gpu_configs=[[0, 1], [1, 0]])
    @testing.for_complex_dtypes()
    def test_fft_error_on_wrong_plan(self, dtype):
        # This test ensures the context manager plan is picked up

        from cupyx.scipy.fftpack import get_fft_plan
        from cupy.fft import fft

        a = testing.shaped_random(self.shape, cupy, dtype)
        bad_shape = tuple(4*i for i in self.shape)
        b = testing.shaped_random(bad_shape, cupy, dtype)
        plan_wrong = get_fft_plan(b)
        assert isinstance(plan_wrong, cupy.cuda.cufft.Plan1d)

        with pytest.raises(ValueError) as ex, plan_wrong:
            fft(a, n=self.n, norm=self.norm)
        # targeting a particular error
        assert 'Target array size does not match the plan.' in str(ex.value)


@testing.parameterize(
    {'shape': (3, 4), 's': None, 'axes': None, 'norm': None},
    {'shape': (3, 4), 's': None, 'axes': (-2, -1), 'norm': None},
    {'shape': (3, 4), 's': None, 'axes': (-1, -2), 'norm': None},
    {'shape': (3, 4), 's': None, 'axes': (0,), 'norm': None},
    {'shape': (3, 4), 's': None, 'axes': None, 'norm': 'ortho'},
    {'shape': (2, 3, 4), 's': (1, 4, None), 'axes': None, 'norm': None},
    {'shape': (2, 3, 4), 's': (1, 4, 10), 'axes': None, 'norm': None},
    {'shape': (2, 3, 4), 's': None, 'axes': (-3, -2, -1), 'norm': None},
    {'shape': (2, 3, 4), 's': None, 'axes': (-1, -2, -3), 'norm': None},
    {'shape': (2, 3, 4), 's': None, 'axes': (0, 1), 'norm': None},
    {'shape': (2, 3, 4), 's': None, 'axes': None, 'norm': 'ortho'},
    {'shape': (2, 3, 4, 5), 's': None, 'axes': (-3, -2, -1), 'norm': None},
)
@testing.gpu
class TestFftnContiguity(unittest.TestCase):

    @nd_planning_states([True])
    @testing.for_all_dtypes()
    def test_fftn_orders(self, dtype, enable_nd):
        for order in ['C', 'F']:
            a = testing.shaped_random(self.shape, cupy, dtype)
            if order == 'F':
                a = cupy.asfortranarray(a)
            out = cupy.fft.fftn(a, s=self.s, axes=self.axes)

            fft_func = _default_fft_func(a, s=self.s, axes=self.axes)
            if fft_func is _fftn:
                # nd plans have output with contiguity matching the input
                self.assertEqual(out.flags.c_contiguous, a.flags.c_contiguous)
                self.assertEqual(out.flags.f_contiguous, a.flags.f_contiguous)
            else:
                # 1d planning case doesn't guarantee preserved contiguity
                pass

    @nd_planning_states([True])
    @testing.for_all_dtypes()
    def test_ifftn_orders(self, dtype, enable_nd):
        for order in ['C', 'F']:

            a = testing.shaped_random(self.shape, cupy, dtype)
            if order == 'F':
                a = cupy.asfortranarray(a)
            out = cupy.fft.ifftn(a, s=self.s, axes=self.axes)

            fft_func = _default_fft_func(a, s=self.s, axes=self.axes)
            if fft_func is _fftn:
                # nd plans have output with contiguity matching the input
                self.assertEqual(out.flags.c_contiguous, a.flags.c_contiguous)
                self.assertEqual(out.flags.f_contiguous, a.flags.f_contiguous)
            else:
                # 1d planning case doesn't guarantee preserved contiguity
                pass


@testing.parameterize(*testing.product({
    'n': [None, 5, 10, 15],
    'shape': [(10,), (10, 10)],
    'norm': [None, 'ortho'],
}))
@testing.gpu
@testing.with_requires('numpy>=1.10.0')
class TestRfft(unittest.TestCase):

    @testing.for_all_dtypes(no_complex=True)
    @testing.numpy_cupy_allclose(rtol=1e-4, atol=1e-7, contiguous_check=False)
    def test_rfft(self, xp, dtype):
        # the scaling of old Numpy is incorrect
        if np.__version__ < np.lib.NumpyVersion('1.13.0'):
            if self.n is not None:
                return xp.empty(0)

        a = testing.shaped_random(self.shape, xp, dtype)
        out = xp.fft.rfft(a, n=self.n, norm=self.norm)

        if xp is np and dtype in [np.float16, np.float32, np.complex64]:
            out = out.astype(np.complex64)

        return out

    @testing.for_all_dtypes()
    @testing.numpy_cupy_allclose(rtol=1e-4, atol=1e-7, contiguous_check=False)
    def test_irfft(self, xp, dtype):
        a = testing.shaped_random(self.shape, xp, dtype)
        out = xp.fft.irfft(a, n=self.n, norm=self.norm)

        if xp is np and dtype in [np.float16, np.float32, np.complex64]:
            out = out.astype(np.float32)

        return out


@testing.parameterize(
    {'shape': (3, 4), 's': None, 'axes': None, 'norm': None},
    {'shape': (3, 4), 's': (1, None), 'axes': None, 'norm': None},
    {'shape': (3, 4), 's': (1, 5), 'axes': None, 'norm': None},
    {'shape': (3, 4), 's': None, 'axes': (-2, -1), 'norm': None},
    {'shape': (3, 4), 's': None, 'axes': (-1, -2), 'norm': None},
    {'shape': (3, 4), 's': None, 'axes': (0,), 'norm': None},
    {'shape': (3, 4), 's': None, 'axes': None, 'norm': 'ortho'},
    {'shape': (2, 3, 4), 's': None, 'axes': None, 'norm': None},
    {'shape': (2, 3, 4), 's': (1, 4, None), 'axes': None, 'norm': None},
    {'shape': (2, 3, 4), 's': (1, 4, 10), 'axes': None, 'norm': None},
    {'shape': (2, 3, 4), 's': None, 'axes': (-3, -2, -1), 'norm': None},
    {'shape': (2, 3, 4), 's': None, 'axes': (-1, -2, -3), 'norm': None},
    {'shape': (2, 3, 4), 's': None, 'axes': (0, 1), 'norm': None},
    {'shape': (2, 3, 4), 's': None, 'axes': None, 'norm': 'ortho'},
    {'shape': (2, 3, 4), 's': (2, 3), 'axes': (0, 1, 2), 'norm': 'ortho'},
    {'shape': (2, 3, 4, 5), 's': None, 'axes': None, 'norm': None},
)
@testing.gpu
@testing.with_requires('numpy>=1.10.0')
class TestRfft2(unittest.TestCase):

    @testing.for_all_dtypes(no_complex=True)
    @testing.numpy_cupy_allclose(rtol=1e-4, atol=1e-7, accept_error=ValueError,
                                 contiguous_check=False)
    def test_rfft2(self, xp, dtype):
        # the scaling of old Numpy is incorrect
        if np.__version__ < np.lib.NumpyVersion('1.13.0'):
            if self.s is not None:
                return xp.empty(0)

        a = testing.shaped_random(self.shape, xp, dtype)
        out = xp.fft.rfft2(a, s=self.s, norm=self.norm)

        if xp is np and dtype in [np.float16, np.float32, np.complex64]:
            out = out.astype(np.complex64)
        return out

    @testing.for_all_dtypes()
    @testing.numpy_cupy_allclose(rtol=1e-4, atol=1e-7, accept_error=ValueError,
                                 contiguous_check=False)
    def test_irfft2(self, xp, dtype):
        a = testing.shaped_random(self.shape, xp, dtype)
        out = xp.fft.irfft2(a, s=self.s, norm=self.norm)

        if xp is np and dtype in [np.float16, np.float32, np.complex64]:
            out = out.astype(np.float32)
        return out


@testing.parameterize(
    {'shape': (3, 4), 's': None, 'axes': None, 'norm': None},
    {'shape': (3, 4), 's': (1, None), 'axes': None, 'norm': None},
    {'shape': (3, 4), 's': (1, 5), 'axes': None, 'norm': None},
    {'shape': (3, 4), 's': None, 'axes': (-2, -1), 'norm': None},
    {'shape': (3, 4), 's': None, 'axes': (-1, -2), 'norm': None},
    {'shape': (3, 4), 's': None, 'axes': (0,), 'norm': None},
    {'shape': (3, 4), 's': None, 'axes': None, 'norm': 'ortho'},
    {'shape': (2, 3, 4), 's': None, 'axes': None, 'norm': None},
    {'shape': (2, 3, 4), 's': (1, 4, None), 'axes': None, 'norm': None},
    {'shape': (2, 3, 4), 's': (1, 4, 10), 'axes': None, 'norm': None},
    {'shape': (2, 3, 4), 's': None, 'axes': (-3, -2, -1), 'norm': None},
    {'shape': (2, 3, 4), 's': None, 'axes': (-1, -2, -3), 'norm': None},
    {'shape': (2, 3, 4), 's': None, 'axes': (0, 1), 'norm': None},
    {'shape': (2, 3, 4), 's': None, 'axes': None, 'norm': 'ortho'},
    {'shape': (2, 3, 4), 's': (2, 3), 'axes': (0, 1, 2), 'norm': 'ortho'},
    {'shape': (2, 3, 4, 5), 's': None, 'axes': None, 'norm': None},
)
@testing.gpu
@testing.with_requires('numpy>=1.10.0')
class TestRfftn(unittest.TestCase):

    @testing.for_all_dtypes(no_complex=True)
    @testing.numpy_cupy_allclose(rtol=1e-4, atol=1e-7, accept_error=ValueError,
                                 contiguous_check=False)
    def test_rfftn(self, xp, dtype):
        a = testing.shaped_random(self.shape, xp, dtype)
        out = xp.fft.rfftn(a, s=self.s, axes=self.axes, norm=self.norm)

        if xp is np and dtype in [np.float16, np.float32, np.complex64]:
            out = out.astype(np.complex64)

        return out

    @testing.for_all_dtypes()
    @testing.numpy_cupy_allclose(rtol=1e-4, atol=1e-7, accept_error=ValueError,
                                 contiguous_check=False)
    def test_irfftn(self, xp, dtype):
        if (10020 >= cupy.cuda.runtime.runtimeGetVersion() >= 10010
                and int(cupy.cuda.device.get_compute_capability()) < 70
                and _size_last_transform_axis(
                    self.shape, self.s, self.axes) == 2):
            raise unittest.SkipTest('work-around for cuFFT issue')

        a = testing.shaped_random(self.shape, xp, dtype)
        out = xp.fft.irfftn(a, s=self.s, axes=self.axes, norm=self.norm)

        if xp is np and dtype in [np.float16, np.float32, np.complex64]:
            out = out.astype(np.float32)

        return out


@testing.parameterize(*testing.product({
    'n': [None, 5, 10, 15],
    'shape': [(10,), (10, 10)],
    'norm': [None, 'ortho'],
}))
@testing.gpu
@testing.with_requires('numpy>=1.10.0')
class TestHfft(unittest.TestCase):

    @testing.for_all_dtypes()
    @testing.numpy_cupy_allclose(rtol=1e-4, atol=1e-7, contiguous_check=False)
    def test_hfft(self, xp, dtype):
        a = testing.shaped_random(self.shape, xp, dtype)
        out = xp.fft.hfft(a, n=self.n, norm=self.norm)

        if xp is np and dtype in [np.float16, np.float32, np.complex64]:
            out = out.astype(np.float32)

        return out

    @testing.for_all_dtypes(no_complex=True)
    @testing.numpy_cupy_allclose(rtol=1e-4, atol=1e-7, contiguous_check=False)
    def test_ihfft(self, xp, dtype):
        a = testing.shaped_random(self.shape, xp, dtype)
        out = xp.fft.ihfft(a, n=self.n, norm=self.norm)

        if xp is np and dtype in [np.float16, np.float32, np.complex64]:
            out = out.astype(np.complex64)

        return out


@testing.parameterize(
    {'n': 1, 'd': 1},
    {'n': 10, 'd': 0.5},
    {'n': 100, 'd': 2},
)
@testing.gpu
@testing.with_requires('numpy>=1.10.0')
class TestFftfreq(unittest.TestCase):

    @testing.for_all_dtypes()
    @testing.numpy_cupy_allclose(rtol=1e-4, atol=1e-7, contiguous_check=False)
    def test_fftfreq(self, xp, dtype):
        out = xp.fft.fftfreq(self.n, self.d)

        return out

    @testing.for_all_dtypes()
    @testing.numpy_cupy_allclose(rtol=1e-4, atol=1e-7, contiguous_check=False)
    def test_rfftfreq(self, xp, dtype):
        out = xp.fft.rfftfreq(self.n, self.d)

        return out


@testing.parameterize(
    {'shape': (5,), 'axes': None},
    {'shape': (5,), 'axes': 0},
    {'shape': (10,), 'axes': None},
    {'shape': (10,), 'axes': 0},
    {'shape': (10, 10), 'axes': None},
    {'shape': (10, 10), 'axes': 0},
    {'shape': (10, 10), 'axes': (0, 1)},
)
@testing.gpu
@testing.with_requires('numpy>=1.10.0')
class TestFftshift(unittest.TestCase):

    @testing.for_all_dtypes()
    @testing.numpy_cupy_allclose(rtol=1e-4, atol=1e-7, contiguous_check=False)
    def test_fftshift(self, xp, dtype):
        x = testing.shaped_random(self.shape, xp, dtype)
        out = xp.fft.fftshift(x, self.axes)

        return out

    @testing.for_all_dtypes()
    @testing.numpy_cupy_allclose(rtol=1e-4, atol=1e-7, contiguous_check=False)
    def test_ifftshift(self, xp, dtype):
        x = testing.shaped_random(self.shape, xp, dtype)
        out = xp.fft.ifftshift(x, self.axes)

        return out


class TestThreading(unittest.TestCase):

    def test_threading1(self):
        import threading
        from cupy.cuda.cufft import get_current_plan

        def thread_get_curr_plan():
            return get_current_plan()

        new_thread = threading.Thread(target=thread_get_curr_plan)
        new_thread.start()

    def test_threading2(self):
        import threading

        a = cupy.arange(100, dtype=cupy.complex64).reshape(10, 10)

        def thread_do_fft():
            b = cupy.fft.fftn(a)
            return b

        new_thread = threading.Thread(target=thread_do_fft)
        new_thread.start()<|MERGE_RESOLUTION|>--- conflicted
+++ resolved
@@ -48,7 +48,6 @@
     return decorator
 
 
-<<<<<<< HEAD
 def multi_gpu_config(gpu_configs=None):
     """Decorator for parameterized tests with different GPU configurations.
 
@@ -82,7 +81,8 @@
 
         return test_func
     return decorator
-=======
+
+  
 def _size_last_transform_axis(shape, s, axes):
     if s is not None:
         if s[-1] is not None:
@@ -90,7 +90,6 @@
     elif axes is not None:
         return shape[axes[-1]]
     return shape[-1]
->>>>>>> 27e64d24
 
 
 @testing.parameterize(*testing.product({
@@ -391,15 +390,11 @@
         a = testing.shaped_random(self.shape, xp, dtype)
         out = xp.fft.fftn(a, s=self.s, axes=self.axes, norm=self.norm)
 
-<<<<<<< HEAD
-        if xp is np and dtype in [np.float16, np.float32, np.complex64]:
-=======
         if self.axes is not None and not self.axes:
             assert out is a
             return out
 
-        if xp == np and dtype in [np.float16, np.float32, np.complex64]:
->>>>>>> 27e64d24
+        if xp is np and dtype in [np.float16, np.float32, np.complex64]:
             out = out.astype(np.complex64)
 
         return out
@@ -413,15 +408,11 @@
         a = testing.shaped_random(self.shape, xp, dtype)
         out = xp.fft.ifftn(a, s=self.s, axes=self.axes, norm=self.norm)
 
-<<<<<<< HEAD
-        if xp is np and dtype in [np.float16, np.float32, np.complex64]:
-=======
         if self.axes is not None and not self.axes:
             assert out is a
             return out
 
-        if xp == np and dtype in [np.float16, np.float32, np.complex64]:
->>>>>>> 27e64d24
+        if xp is np and dtype in [np.float16, np.float32, np.complex64]:
             out = out.astype(np.complex64)
 
         return out
