--- conflicted
+++ resolved
@@ -48,16 +48,8 @@
 # Extern
 ###############################################################################
 
-<<<<<<< HEAD
-cdef extern from '../cuda/cupy_thrust.h' namespace 'cupy::thrust':
+cdef extern from 'cupy_thrust.h' namespace 'cupy::thrust':
     void thrust_sort(int, void *, size_t *, const vector.vector[ptrdiff_t]&,
-=======
-cdef extern from 'cupy_thrust.h' namespace 'cupy::thrust':
-    void _sort[T](void *, size_t *, const vector.vector[ptrdiff_t]&, intptr_t,
-                  void *)
-    void _lexsort[T](size_t *, void *, size_t, size_t, intptr_t, void *)
-    void _argsort[T](size_t *, void *, void *, const vector.vector[ptrdiff_t]&,
->>>>>>> 89cb2dfc
                      intptr_t, void *)
     void thrust_lexsort(
         int, size_t *, void *, size_t, size_t, intptr_t, void *)
