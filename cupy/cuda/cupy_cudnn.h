--- conflicted
+++ resolved
@@ -463,7 +463,6 @@
 #if defined(CUPY_NO_CUDA) || (CUDNN_VERSION < 6000)
 
 typedef enum {} cudnnRNNAlgo_t;
-<<<<<<< HEAD
 typedef void* cudnnPersistentRNNPlan_t;
 
 cudnnStatus_t cudnnCreatePersistentRNNPlan(...) {
@@ -477,8 +476,6 @@
 cudnnStatus_t cudnnDestroyPersistentRNNPlan(...) {
     return CUDNN_STATUS_NOT_SUPPORTED;
 }
-=======
->>>>>>> f131ee04
 
 cudnnStatus_t cudnnSetRNNDescriptor_v6(...) {
     return CUDNN_STATUS_NOT_SUPPORTED;
