--- conflicted
+++ resolved
@@ -109,11 +109,7 @@
             :class:`numpy.float64` types are allowed.
 
     Returns:
-<<<<<<< HEAD
-        cupy.ndarray: Samples drawn from the dirichret distribution.
-=======
         cupy.ndarray: Samples drawn from the dirichlet distribution.
->>>>>>> b670634d
 
     .. seealso::
         :func:`cupy.random.RandomState.dirichlet`
