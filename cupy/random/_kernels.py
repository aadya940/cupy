--- conflicted
+++ resolved
@@ -824,16 +824,6 @@
 )
 
 definitions = \
-<<<<<<< HEAD
-    [rk_basic_difinition, rk_logseries_definition]
-logseries_kernel = core.ElementwiseKernel(
-    'T p, uint32 seed', 'Y y',
-    '''
-    rk_seed(seed + i, &internal_state);
-    y = rk_logseries(&internal_state, p);
-    ''',
-    'logseries_kernel',
-=======
     [rk_basic_difinition, loggam_definition, long_min_max_definition,
      rk_hypergeometric_definition]
 hypergeometric_kernel = core.ElementwiseKernel(
@@ -843,7 +833,19 @@
     y = rk_hypergeometric(&internal_state, good, bad, sample);
     ''',
     'hypergeometric_kernel',
->>>>>>> 27bee168
+    preamble=''.join(definitions),
+    loop_prep="rk_state internal_state;"
+)
+
+definitions = \
+    [rk_basic_difinition, rk_logseries_definition]
+logseries_kernel = core.ElementwiseKernel(
+    'T p, uint32 seed', 'Y y',
+    '''
+    rk_seed(seed + i, &internal_state);
+    y = rk_logseries(&internal_state, p);
+    ''',
+    'logseries_kernel',
     preamble=''.join(definitions),
     loop_prep="rk_state internal_state;"
 )
