--- conflicted
+++ resolved
@@ -18,11 +18,8 @@
 # import class and function
 from cupy.random.distributions import beta  # NOQA
 from cupy.random.distributions import binomial  # NOQA
-<<<<<<< HEAD
+from cupy.random.distributions import dirichlet  # NOQA
 from cupy.random.distributions import f  # NOQA
-=======
-from cupy.random.distributions import dirichlet  # NOQA
->>>>>>> 7ab65ec8
 from cupy.random.distributions import gumbel  # NOQA
 from cupy.random.distributions import laplace  # NOQA
 from cupy.random.distributions import lognormal  # NOQA
