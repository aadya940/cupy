import functools

import numpy
import platform

import cupy
from cupy.cuda import cusparse
from cupy.cuda import runtime
from cupy.cuda import device
from cupy import util
import cupyx.scipy.sparse


class MatDescriptor(object):

    def __init__(self, descriptor):
        self.descriptor = descriptor

    @classmethod
    def create(cls):
        descr = cusparse.createMatDescr()
        return MatDescriptor(descr)

    def __reduce__(self):
        return self.create, ()

    def __del__(self, is_shutting_down=util.is_shutting_down):
        if is_shutting_down():
            return
        if self.descriptor:
            cusparse.destroyMatDescr(self.descriptor)
            self.descriptor = None

    def set_mat_type(self, typ):
        cusparse.setMatType(self.descriptor, typ)

    def set_mat_index_base(self, base):
        cusparse.setMatIndexBase(self.descriptor, base)


def _cast_common_type(*xs):
    dtypes = [x.dtype for x in xs if x is not None]
    dtype = functools.reduce(numpy.promote_types, dtypes)
    return [x.astype(dtype) if x is not None and x.dtype != dtype else x
            for x in xs]


def _transpose_flag(trans):
    if trans:
        return cusparse.CUSPARSE_OPERATION_TRANSPOSE
    else:
        return cusparse.CUSPARSE_OPERATION_NON_TRANSPOSE


def _call_cusparse(name, dtype, *args):
    if dtype == 'f':
        prefix = 's'
    elif dtype == 'd':
        prefix = 'd'
    elif dtype == 'F':
        prefix = 'c'
    elif dtype == 'D':
        prefix = 'z'
    else:
        raise TypeError
    f = getattr(cusparse, prefix + name)
    return f(*args)


def _dtype_to_DataType(dtype):
    if dtype == 'f':
        return runtime.CUDA_R_32F
    elif dtype == 'd':
        return runtime.CUDA_R_64F
    elif dtype == 'F':
        return runtime.CUDA_C_32F
    elif dtype == 'D':
        return runtime.CUDA_C_64F
    else:
        raise TypeError


_available_cuda_version = {
    'csrmv': (8000, 11000),
    'csrmvEx': (8000, 11000),  # TODO(anaruse): failure in CUDA 11
    'csrmm': (8000, 11000),
    'csrmm2': (8000, 11000),
    'csrgeam': (8000, 11000),
    'csrgeam2': (9020, None),
    'csrgemm': (8000, 11000),
    'csrgemm2': (8000, None),
    # TODO(anaruse): check availability on Windows when CUDA 11 is relased
    'spmv': ({'Linux': 10010, 'Windows': 11000}, None),
    'spmm': ({'Linux': 10010, 'Windows': 11000}, None),
    'csr2dense': (8000, None),
    'csc2dense': (8000, None),
    'csrsort': (8000, None),
    'cscsort': (8000, None),
    'coosort': (8000, None),
    'coo2csr': (8000, None),
    'csr2coo': (8000, None),
    'csr2csc': (8000, 11000),
    'csr2cscEx2': (10010, None),
    'dense2csc': (8000, None),
    'dense2csr': (8000, None),
    'csr2csr_compress': (8000, None),
}


def _get_version(x):
    if isinstance(x, dict):
        os_name = platform.system()
        if os_name not in x:
            msg = 'No version information specified for the OS {}'.os_name
            raise ValueError(msg)
        return x[os_name]
    return x


@util.memoize()
def check_availability(name):
    if name not in _available_cuda_version:
        msg = 'No available version information specified for {}'.name
        raise ValueError(msg)
    version_added, version_removed = _available_cuda_version[name]
    version_added = _get_version(version_added)
    version_removed = _get_version(version_removed)
    cuda_version = runtime.runtimeGetVersion()
    if version_added is not None and cuda_version < version_added:
        return False
    if version_removed is not None and cuda_version >= version_removed:
        return False
    return True


def csrmv(a, x, y=None, alpha=1, beta=0, transa=False):
    """Matrix-vector product for a CSR-matrix and a dense vector.

    .. math::

       y = \\alpha * o_a(A) x + \\beta y,

    where :math:`o_a` is a transpose function when ``transa`` is ``True`` and
    is an identity function otherwise.

    Args:
        a (cupy.cusparse.csr_matrix): Matrix A.
        x (cupy.ndarray): Vector x.
        y (cupy.ndarray or None): Vector y. It must be F-contiguous.
        alpha (float): Coefficient for x.
        beta (float): Coefficient for y.
        transa (bool): If ``True``, transpose of ``A`` is used.

    Returns:
        cupy.ndarray: Calculated ``y``.

    """
    if not check_availability('csrmv'):
        raise RuntimeError('csrmv is not available.')

    assert y is None or y.flags.f_contiguous

    a_shape = a.shape if not transa else a.shape[::-1]
    if a_shape[1] != len(x):
        raise ValueError('dimension mismatch')

    handle = device.get_cusparse_handle()
    m, n = a_shape
    a, x, y = _cast_common_type(a, x, y)
    dtype = a.dtype
    if y is None:
        y = cupy.zeros(m, dtype)
    alpha = numpy.array(alpha, dtype).ctypes
    beta = numpy.array(beta, dtype).ctypes

    _call_cusparse(
        'csrmv', dtype,
        handle, _transpose_flag(transa),
        a.shape[0], a.shape[1], a.nnz, alpha.data, a._descr.descriptor,
        a.data.data.ptr, a.indptr.data.ptr, a.indices.data.ptr,
        x.data.ptr, beta.data, y.data.ptr)

    return y


def csrmvExIsAligned(a, x, y=None):
    """Check if the pointers of arguments for csrmvEx are aligned or not

    Args:
        a (cupy.cusparse.csr_matrix): Matrix A.
        x (cupy.ndarray): Vector x.
        y (cupy.ndarray or None): Vector y.

        Check if a, x, y pointers are aligned by 128 bytes as
        required by csrmvEx.

    Returns:
        bool: ``True`` if all pointers are aligned.
              ``False`` if otherwise.

    """

    if a.data.data.ptr % 128 != 0:
        return False
    if a.indptr.data.ptr % 128 != 0:
        return False
    if a.indices.data.ptr % 128 != 0:
        return False
    if x.data.ptr % 128 != 0:
        return False
    if y is not None and y.data.ptr % 128 != 0:
        return False
    return True


def csrmvEx(a, x, y=None, alpha=1, beta=0, merge_path=True):
    """Matrix-vector product for a CSR-matrix and a dense vector.

    .. math::

       y = \\alpha * A x + \\beta y,

    Args:
        a (cupy.cusparse.csr_matrix): Matrix A.
        x (cupy.ndarray): Vector x.
        y (cupy.ndarray or None): Vector y. It must be F-contiguous.
        alpha (float): Coefficient for x.
        beta (float): Coefficient for y.
        merge_path (bool): If ``True``, merge path algorithm is used.

        All pointers must be aligned with 128 bytes.

    Returns:
        cupy.ndarray: Calculated ``y``.

    """
    if not check_availability('csrmvEx'):
        raise RuntimeError('csrmvEx is not available.')

    assert y is None or y.flags.f_contiguous

    if a.shape[1] != len(x):
        raise ValueError('dimension mismatch')

    handle = device.get_cusparse_handle()
    m, n = a.shape

    a, x, y = _cast_common_type(a, x, y)
    dtype = a.dtype
    if y is None:
        y = cupy.zeros(m, dtype)

    datatype = _dtype_to_DataType(dtype)
    algmode = cusparse.CUSPARSE_ALG_MERGE_PATH if \
        merge_path else cusparse.CUSPARSE_ALG_NAIVE
    transa_flag = cusparse.CUSPARSE_OPERATION_NON_TRANSPOSE

    alpha = numpy.array(alpha, dtype).ctypes
    beta = numpy.array(beta, dtype).ctypes

    assert csrmvExIsAligned(a, x, y)

    bufferSize = cusparse.csrmvEx_bufferSize(
        handle, algmode, transa_flag,
        a.shape[0], a.shape[1], a.nnz, alpha.data, datatype,
        a._descr.descriptor, a.data.data.ptr, datatype,
        a.indptr.data.ptr, a.indices.data.ptr,
        x.data.ptr, datatype, beta.data, datatype,
        y.data.ptr, datatype, datatype)

    buf = cupy.empty(bufferSize, 'b')
    assert buf.data.ptr % 128 == 0

    cusparse.csrmvEx(
        handle, algmode, transa_flag,
        a.shape[0], a.shape[1], a.nnz, alpha.data, datatype,
        a._descr.descriptor, a.data.data.ptr, datatype,
        a.indptr.data.ptr, a.indices.data.ptr,
        x.data.ptr, datatype, beta.data, datatype,
        y.data.ptr, datatype, datatype, buf.data.ptr)
    return y


def csrmm(a, b, c=None, alpha=1, beta=0, transa=False):
    """Matrix-matrix product for a CSR-matrix and a dense matrix.

    .. math::

       C = \\alpha o_a(A) B + \\beta C,

    where :math:`o_a` is a transpose function when ``transa`` is ``True`` and
    is an identity function otherwise.

    Args:
        a (cupyx.scipy.sparse.csr): Sparse matrix A.
        b (cupy.ndarray): Dense matrix B. It must be F-contiguous.
        c (cupy.ndarray or None): Dense matrix C. It must be F-contiguous.
        alpha (float): Coefficient for AB.
        beta (float): Coefficient for C.
        transa (bool): If ``True``, transpose of A is used.

    Returns:
        cupy.ndarray: Calculated C.

    """
    if not check_availability('csrmm'):
        raise RuntimeError('csrmm is not available.')

    assert a.ndim == b.ndim == 2
    assert b.flags.f_contiguous
    assert c is None or c.flags.f_contiguous

    a_shape = a.shape if not transa else a.shape[::-1]
    if a_shape[1] != b.shape[0]:
        raise ValueError('dimension mismatch')

    handle = device.get_cusparse_handle()
    m, k = a_shape
    n = b.shape[1]

    a, b, c = _cast_common_type(a, b, c)
    if c is None:
        c = cupy.zeros((m, n), a.dtype, 'F')

    ldb = k
    ldc = m

    alpha = numpy.array(alpha, a.dtype).ctypes
    beta = numpy.array(beta, a.dtype).ctypes
    _call_cusparse(
        'csrmm', a.dtype,
        handle, _transpose_flag(transa),
        a.shape[0], n, a.shape[1], a.nnz,
        alpha.data, a._descr.descriptor, a.data.data.ptr,
        a.indptr.data.ptr, a.indices.data.ptr,
        b.data.ptr, ldb, beta.data, c.data.ptr, ldc)
    return c


def csrmm2(a, b, c=None, alpha=1.0, beta=0.0, transa=False, transb=False):
    """Matrix-matrix product for a CSR-matrix and a dense matrix.

    .. math::

       C = \\alpha o_a(A) o_b(B) + \\beta C,

    where :math:`o_a` and :math:`o_b` are transpose functions when ``transa``
    and ``tranb`` are ``True`` respectively. And they are identity functions
    otherwise.
    It is forbidden that both ``transa`` and ``transb`` are ``True`` in
    cuSPARSE specification.

    Args:
        a (cupyx.scipy.sparse.csr): Sparse matrix A.
        b (cupy.ndarray): Dense matrix B. It must be F-contiguous.
        c (cupy.ndarray or None): Dense matrix C. It must be F-contiguous.
        alpha (float): Coefficient for AB.
        beta (float): Coefficient for C.
        transa (bool): If ``True``, transpose of A is used.
        transb (bool): If ``True``, transpose of B is used.

    Returns:
        cupy.ndarray: Calculated C.

    """
    if not check_availability('csrmm2'):
        raise RuntimeError('csrmm2 is not available.')

    assert a.ndim == b.ndim == 2
    assert a.has_canonical_format
    assert b.flags.f_contiguous
    assert c is None or c.flags.f_contiguous
    assert not (transa and transb)

    a_shape = a.shape if not transa else a.shape[::-1]
    b_shape = b.shape if not transb else b.shape[::-1]
    if a_shape[1] != b_shape[0]:
        raise ValueError('dimension mismatch')

    handle = device.get_cusparse_handle()
    m, k = a_shape
    n = b_shape[1]

    a, b, c = _cast_common_type(a, b, c)
    if c is None:
        c = cupy.zeros((m, n), a.dtype, 'F')

    ldb = b.shape[0]
    ldc = c.shape[0]
    op_a = _transpose_flag(transa)
    op_b = _transpose_flag(transb)
    alpha = numpy.array(alpha, a.dtype).ctypes
    beta = numpy.array(beta, a.dtype).ctypes
    _call_cusparse(
        'csrmm2', a.dtype,
        handle, op_a, op_b, a.shape[0], n, a.shape[1], a.nnz,
        alpha.data, a._descr.descriptor, a.data.data.ptr,
        a.indptr.data.ptr, a.indices.data.ptr,
        b.data.ptr, ldb, beta.data, c.data.ptr, ldc)
    return c


def csrgeam(a, b, alpha=1, beta=1):
    """Matrix-matrix addition.

    .. math::
        C = \\alpha A + \\beta B

    Args:
        a (cupyx.scipy.sparse.csr_matrix): Sparse matrix A.
        b (cupyx.scipy.sparse.csr_matrix): Sparse matrix B.
        alpha (float): Coefficient for A.
        beta (float): Coefficient for B.

    Returns:
        cupyx.scipy.sparse.csr_matrix: Result matrix.

    """
    if not check_availability('csrgeam'):
        raise RuntimeError('csrgeam is not available.')

    if not isinstance(a, cupyx.scipy.sparse.csr_matrix):
        raise TypeError('unsupported type (actual: {})'.format(type(a)))
    if not isinstance(b, cupyx.scipy.sparse.csr_matrix):
        raise TypeError('unsupported type (actual: {})'.format(type(b)))
    assert a.has_canonical_format
    assert b.has_canonical_format
    if a.shape != b.shape:
        raise ValueError('inconsistent shapes')

    handle = device.get_cusparse_handle()
    m, n = a.shape
    a, b = _cast_common_type(a, b)
    nnz = numpy.empty((), 'i')
    cusparse.setPointerMode(
        handle, cusparse.CUSPARSE_POINTER_MODE_HOST)

    c_descr = MatDescriptor.create()
    c_indptr = cupy.empty(m + 1, 'i')

    cusparse.xcsrgeamNnz(
        handle, m, n,
        a._descr.descriptor, a.nnz, a.indptr.data.ptr, a.indices.data.ptr,
        b._descr.descriptor, b.nnz, b.indptr.data.ptr, b.indices.data.ptr,
        c_descr.descriptor, c_indptr.data.ptr, nnz.ctypes.data)

    c_indices = cupy.empty(int(nnz), 'i')
    c_data = cupy.empty(int(nnz), a.dtype)
    alpha = numpy.array(alpha, a.dtype).ctypes
    beta = numpy.array(beta, a.dtype).ctypes
    _call_cusparse(
        'csrgeam', a.dtype,
        handle, m, n, alpha.data,
        a._descr.descriptor, a.nnz, a.data.data.ptr,
        a.indptr.data.ptr, a.indices.data.ptr, beta.data,
        b._descr.descriptor, b.nnz, b.data.data.ptr,
        b.indptr.data.ptr, b.indices.data.ptr,
        c_descr.descriptor, c_data.data.ptr, c_indptr.data.ptr,
        c_indices.data.ptr)

    c = cupyx.scipy.sparse.csr_matrix(
        (c_data, c_indices, c_indptr), shape=a.shape)
    c._has_canonical_format = True
    return c


def csrgeam2(a, b, alpha=1, beta=1):
    """Matrix-matrix addition.

    .. math::
        C = \\alpha A + \\beta B

    Args:
        a (cupyx.scipy.sparse.csr_matrix): Sparse matrix A.
        b (cupyx.scipy.sparse.csr_matrix): Sparse matrix B.
        alpha (float): Coefficient for A.
        beta (float): Coefficient for B.

    Returns:
        cupyx.scipy.sparse.csr_matrix: Result matrix.

    """
    if not check_availability('csrgeam2'):
        raise RuntimeError('csrgeam2 is not available.')

    if not isinstance(a, cupyx.scipy.sparse.csr_matrix):
        raise TypeError('unsupported type (actual: {})'.format(type(a)))
    if not isinstance(b, cupyx.scipy.sparse.csr_matrix):
        raise TypeError('unsupported type (actual: {})'.format(type(b)))
    assert a.has_canonical_format
    assert b.has_canonical_format
    if a.shape != b.shape:
        raise ValueError('inconsistent shapes')

    handle = device.get_cusparse_handle()
    m, n = a.shape
    a, b = _cast_common_type(a, b)
    nnz = numpy.empty((), 'i')
    cusparse.setPointerMode(
        handle, cusparse.CUSPARSE_POINTER_MODE_HOST)

    alpha = numpy.array(alpha, a.dtype).ctypes
    beta = numpy.array(beta, a.dtype).ctypes
    c_descr = MatDescriptor.create()
    c_indptr = cupy.empty(m + 1, 'i')

    null_ptr = 0
    buff_size = _call_cusparse(
        'csrgeam2_bufferSizeExt', a.dtype,
        handle, m, n, alpha.data, a._descr.descriptor, a.nnz, a.data.data.ptr,
        a.indptr.data.ptr, a.indices.data.ptr, beta.data, b._descr.descriptor,
        b.nnz, b.data.data.ptr, b.indptr.data.ptr, b.indices.data.ptr,
        c_descr.descriptor, null_ptr, c_indptr.data.ptr, null_ptr)
    buff = cupy.empty(buff_size, numpy.int8)
    cusparse.xcsrgeam2Nnz(
        handle, m, n, a._descr.descriptor, a.nnz, a.indptr.data.ptr,
        a.indices.data.ptr, b._descr.descriptor, b.nnz, b.indptr.data.ptr,
        b.indices.data.ptr, c_descr.descriptor, c_indptr.data.ptr,
        nnz.ctypes.data, buff.data.ptr)
    c_indices = cupy.empty(int(nnz), 'i')
    c_data = cupy.empty(int(nnz), a.dtype)
    _call_cusparse(
        'csrgeam2', a.dtype,
        handle, m, n, alpha.data, a._descr.descriptor, a.nnz, a.data.data.ptr,
        a.indptr.data.ptr, a.indices.data.ptr, beta.data, b._descr.descriptor,
        b.nnz, b.data.data.ptr, b.indptr.data.ptr, b.indices.data.ptr,
        c_descr.descriptor, c_data.data.ptr, c_indptr.data.ptr,
        c_indices.data.ptr, buff.data.ptr)

    c = cupyx.scipy.sparse.csr_matrix(
        (c_data, c_indices, c_indptr), shape=a.shape)
    c._has_canonical_format = True
    return c


def csrgemm(a, b, transa=False, transb=False):
    """Matrix-matrix product for CSR-matrix.

    math::
       C = op(A) op(B),

    Args:
        a (cupyx.scipy.sparse.csr_matrix): Sparse matrix A.
        b (cupyx.scipy.sparse.csr_matrix): Sparse matrix B.
        transa (bool): If ``True``, transpose of A is used.
        transb (bool): If ``True``, transpose of B is used.

    Returns:
        cupyx.scipy.sparse.csr_matrix: Calculated C.

    """
    if not check_availability('csrgemm'):
        raise RuntimeError('csrgemm is not available.')

    assert a.ndim == b.ndim == 2
    assert a.has_canonical_format
    assert b.has_canonical_format
    a_shape = a.shape if not transa else a.shape[::-1]
    b_shape = b.shape if not transb else b.shape[::-1]
    if a_shape[1] != b_shape[0]:
        raise ValueError('dimension mismatch')

    handle = device.get_cusparse_handle()
    m, k = a_shape
    n = b_shape[1]

    a, b = _cast_common_type(a, b)

    if a.nnz == 0 or b.nnz == 0:
        return cupyx.scipy.sparse.csr_matrix((m, n), dtype=a.dtype)

    op_a = _transpose_flag(transa)
    op_b = _transpose_flag(transb)

    nnz = numpy.empty((), 'i')
    cusparse.setPointerMode(
        handle, cusparse.CUSPARSE_POINTER_MODE_HOST)

    c_descr = MatDescriptor.create()
    c_indptr = cupy.empty(m + 1, 'i')

    cusparse.xcsrgemmNnz(
        handle, op_a, op_b, m, n, k, a._descr.descriptor, a.nnz,
        a.indptr.data.ptr, a.indices.data.ptr, b._descr.descriptor, b.nnz,
        b.indptr.data.ptr, b.indices.data.ptr, c_descr.descriptor,
        c_indptr.data.ptr, nnz.ctypes.data)

    c_indices = cupy.empty(int(nnz), 'i')
    c_data = cupy.empty(int(nnz), a.dtype)
    _call_cusparse(
        'csrgemm', a.dtype,
        handle, op_a, op_b, m, n, k, a._descr.descriptor, a.nnz,
        a.data.data.ptr, a.indptr.data.ptr, a.indices.data.ptr,
        b._descr.descriptor, b.nnz, b.data.data.ptr, b.indptr.data.ptr,
        b.indices.data.ptr,
        c_descr.descriptor, c_data.data.ptr, c_indptr.data.ptr,
        c_indices.data.ptr)

    c = cupyx.scipy.sparse.csr_matrix(
        (c_data, c_indices, c_indptr), shape=(m, n))
    c._has_canonical_format = True
    return c


def csrgemm2(a, b, d=None, alpha=1, beta=1):
    """Matrix-matrix product for CSR-matrix.

    math::
       C = alpha * A * B + beta * D

    Args:
        a (cupyx.scipy.sparse.csr_matrix): Sparse matrix A.
        b (cupyx.scipy.sparse.csr_matrix): Sparse matrix B.
        d (cupyx.scipy.sparse.csr_matrix or None): Sparse matrix D.
        alpha (scalar): Coefficient
        beta (scalar): Coefficient

    Returns:
        cupyx.scipy.sparse.csr_matrix

    """
    if not check_availability('csrgemm2'):
        raise RuntimeError('csrgemm2 is not available.')

    assert a.ndim == b.ndim == 2
    if not isinstance(a, cupyx.scipy.sparse.csr_matrix):
        raise TypeError('unsupported type (actual: {})'.format(type(a)))
    if not isinstance(b, cupyx.scipy.sparse.csr_matrix):
        raise TypeError('unsupported type (actual: {})'.format(type(b)))
    assert a.has_canonical_format
    assert b.has_canonical_format
    if a.shape[1] != b.shape[0]:
        raise ValueError('mismatched shape')
    if d is not None:
        assert d.ndim == 2
        if not isinstance(d, cupyx.scipy.sparse.csr_matrix):
            raise TypeError('unsupported type (actual: {})'.format(type(d)))
        assert d.has_canonical_format
        if a.shape[0] != d.shape[0] or b.shape[1] != d.shape[1]:
            raise ValueError('mismatched shape')

    handle = device.get_cusparse_handle()
    m, k = a.shape
    _, n = b.shape

    if d is None:
        a, b = _cast_common_type(a, b)
    else:
        a, b, d = _cast_common_type(a, b, d)

    info = cusparse.createCsrgemm2Info()
    alpha = numpy.array(alpha, a.dtype).ctypes
    null_ptr = 0
    if d is None:
        beta_data = null_ptr
        d_descr = MatDescriptor.create()
        d_nnz = 0
        d_data = null_ptr
        d_indptr = null_ptr
        d_indices = null_ptr
    else:
        beta = numpy.array(beta, a.dtype).ctypes
        beta_data = beta.data
        d_descr = d._descr
        d_nnz = d.nnz
        d_data = d.data.data.ptr
        d_indptr = d.indptr.data.ptr
        d_indices = d.indices.data.ptr

    buff_size = _call_cusparse(
        'csrgemm2_bufferSizeExt', a.dtype,
        handle, m, n, k, alpha.data, a._descr.descriptor, a.nnz,
        a.indptr.data.ptr, a.indices.data.ptr, b._descr.descriptor, b.nnz,
        b.indptr.data.ptr, b.indices.data.ptr, beta_data, d_descr.descriptor,
        d_nnz, d_indptr, d_indices, info)
    buff = cupy.empty(buff_size, numpy.int8)

    c_nnz = numpy.empty((), 'i')
    cusparse.setPointerMode(handle, cusparse.CUSPARSE_POINTER_MODE_HOST)

    c_descr = MatDescriptor.create()
    c_indptr = cupy.empty(m + 1, 'i')
    cusparse.xcsrgemm2Nnz(
        handle, m, n, k, a._descr.descriptor, a.nnz, a.indptr.data.ptr,
        a.indices.data.ptr, b._descr.descriptor, b.nnz, b.indptr.data.ptr,
        b.indices.data.ptr, d_descr.descriptor, d_nnz, d_indptr, d_indices,
        c_descr.descriptor, c_indptr.data.ptr, c_nnz.ctypes.data, info,
        buff.data.ptr)

    c_indices = cupy.empty(int(c_nnz), 'i')
    c_data = cupy.empty(int(c_nnz), a.dtype)
    _call_cusparse(
        'csrgemm2', a.dtype,
        handle, m, n, k, alpha.data, a._descr.descriptor, a.nnz,
        a.data.data.ptr, a.indptr.data.ptr, a.indices.data.ptr,
        b._descr.descriptor, b.nnz, b.data.data.ptr, b.indptr.data.ptr,
        b.indices.data.ptr, beta_data, d_descr.descriptor, d_nnz, d_data,
        d_indptr, d_indices, c_descr.descriptor, c_data.data.ptr,
        c_indptr.data.ptr, c_indices.data.ptr, info, buff.data.ptr)

    c = cupyx.scipy.sparse.csr_matrix(
        (c_data, c_indices, c_indptr), shape=(m, n))
    c._has_canonical_format = True
    cusparse.destroyCsrgemm2Info(info)
    return c


def csr2dense(x, out=None):
    """Converts CSR-matrix to a dense matrix.

    Args:
        x (cupyx.scipy.sparse.csr_matrix): A sparse matrix to convert.
        out (cupy.ndarray or None): A dense metrix to store the result.
            It must be F-contiguous.

    Returns:
        cupy.ndarray: Converted result.

    """
    if not check_availability('csr2dense'):
        raise RuntimeError('csr2dense is not available.')

    dtype = x.dtype
    assert dtype.char in 'fdFD'
    if out is None:
        out = cupy.empty(x.shape, dtype=dtype, order='F')
    else:
        assert out.flags.f_contiguous

    handle = device.get_cusparse_handle()
    _call_cusparse(
        'csr2dense', x.dtype,
        handle, x.shape[0], x.shape[1], x._descr.descriptor,
        x.data.data.ptr, x.indptr.data.ptr, x.indices.data.ptr,
        out.data.ptr, x.shape[0])

    return out


def csc2dense(x, out=None):
    """Converts CSC-matrix to a dense matrix.

    Args:
        x (cupyx.scipy.sparse.csc_matrix): A sparse matrix to convert.
        out (cupy.ndarray or None): A dense metrix to store the result.
            It must be F-contiguous.

    Returns:
        cupy.ndarray: Converted result.

    """
    if not check_availability('csc2dense'):
        raise RuntimeError('csc2dense is not available.')

    dtype = x.dtype
    assert dtype.char in 'fdFD'
    if out is None:
        out = cupy.empty(x.shape, dtype=dtype, order='F')
    else:
        assert out.flags.f_contiguous

    handle = device.get_cusparse_handle()
    _call_cusparse(
        'csc2dense', x.dtype,
        handle, x.shape[0], x.shape[1], x._descr.descriptor,
        x.data.data.ptr, x.indices.data.ptr, x.indptr.data.ptr,
        out.data.ptr, x.shape[0])

    return out


def csrsort(x):
    """Sorts indices of CSR-matrix in place.

    Args:
        x (cupyx.scipy.sparse.csr_matrix): A sparse matrix to sort.

    """
    if not check_availability('csrsort'):
        raise RuntimeError('csrsort is not available.')

    nnz = x.nnz
    if nnz == 0:
        return
    handle = device.get_cusparse_handle()
    m, n = x.shape

    buffer_size = cusparse.xcsrsort_bufferSizeExt(
        handle, m, n, nnz, x.indptr.data.ptr,
        x.indices.data.ptr)
    buf = cupy.empty(buffer_size, 'b')
    P = cupy.empty(nnz, 'i')
    data_orig = x.data.copy()
    cusparse.createIdentityPermutation(handle, nnz, P.data.ptr)
    cusparse.xcsrsort(
        handle, m, n, nnz, x._descr.descriptor, x.indptr.data.ptr,
        x.indices.data.ptr, P.data.ptr, buf.data.ptr)
    _call_cusparse(
        'gthr', x.dtype,
        handle, nnz, data_orig.data.ptr, x.data.data.ptr,
        P.data.ptr, cusparse.CUSPARSE_INDEX_BASE_ZERO)


def cscsort(x):
    """Sorts indices of CSC-matrix in place.

    Args:
        x (cupyx.scipy.sparse.csc_matrix): A sparse matrix to sort.

    """
    if not check_availability('cscsort'):
        raise RuntimeError('cscsort is not available.')

    nnz = x.nnz
    if nnz == 0:
        return
    handle = device.get_cusparse_handle()
    m, n = x.shape

    buffer_size = cusparse.xcscsort_bufferSizeExt(
        handle, m, n, nnz, x.indptr.data.ptr,
        x.indices.data.ptr)
    buf = cupy.empty(buffer_size, 'b')
    P = cupy.empty(nnz, 'i')
    data_orig = x.data.copy()
    cusparse.createIdentityPermutation(handle, nnz, P.data.ptr)
    cusparse.xcscsort(
        handle, m, n, nnz, x._descr.descriptor, x.indptr.data.ptr,
        x.indices.data.ptr, P.data.ptr, buf.data.ptr)
    _call_cusparse(
        'gthr', x.dtype,
        handle, nnz, data_orig.data.ptr, x.data.data.ptr,
        P.data.ptr, cusparse.CUSPARSE_INDEX_BASE_ZERO)


def coosort(x, sort_by='r'):
    """Sorts indices of COO-matrix in place.

    Args:
        x (cupyx.scipy.sparse.coo_matrix): A sparse matrix to sort.
        sort_by (str): Sort the indices by row ('r', default) or column ('c').

    """
    if not check_availability('coosort'):
        raise RuntimeError('coosort is not available.')

    nnz = x.nnz
    if nnz == 0:
        return
    handle = device.get_cusparse_handle()
    m, n = x.shape

    buffer_size = cusparse.xcoosort_bufferSizeExt(
        handle, m, n, nnz, x.row.data.ptr, x.col.data.ptr)
    buf = cupy.empty(buffer_size, 'b')
    P = cupy.empty(nnz, 'i')
    data_orig = x.data.copy()
    cusparse.createIdentityPermutation(handle, nnz, P.data.ptr)
    if sort_by == 'r':
        cusparse.xcoosortByRow(
            handle, m, n, nnz, x.row.data.ptr, x.col.data.ptr,
            P.data.ptr, buf.data.ptr)
    elif sort_by == 'c':
        cusparse.xcoosortByColumn(
            handle, m, n, nnz, x.row.data.ptr, x.col.data.ptr,
            P.data.ptr, buf.data.ptr)
    else:
        raise ValueError("sort_by must be either 'r' or 'c'")
    _call_cusparse(
        'gthr', x.dtype,
        handle, nnz, data_orig.data.ptr, x.data.data.ptr,
        P.data.ptr, cusparse.CUSPARSE_INDEX_BASE_ZERO)
    if sort_by == 'c':  # coo is sorted by row first
        x._has_canonical_format = False


def coo2csr(x):
    handle = device.get_cusparse_handle()
    m = x.shape[0]
    indptr = cupy.empty(m + 1, 'i')
    cusparse.xcoo2csr(
        handle, x.row.data.ptr, x.nnz, m,
        indptr.data.ptr, cusparse.CUSPARSE_INDEX_BASE_ZERO)
    return cupyx.scipy.sparse.csr.csr_matrix(
        (x.data, x.col, indptr), shape=x.shape)


def coo2csc(x):
    handle = device.get_cusparse_handle()
    n = x.shape[1]
    indptr = cupy.empty(n + 1, 'i')
    cusparse.xcoo2csr(
        handle, x.col.data.ptr, x.nnz, n,
        indptr.data.ptr, cusparse.CUSPARSE_INDEX_BASE_ZERO)
    return cupyx.scipy.sparse.csc.csc_matrix(
        (x.data, x.row, indptr), shape=x.shape)


def csr2coo(x, data, indices):
    """Converts a CSR-matrix to COO format.

    Args:
        x (cupyx.scipy.sparse.csr_matrix): A matrix to be converted.
        data (cupy.ndarray): A data array for converted data.
        indices (cupy.ndarray): An index array for converted data.

    Returns:
        cupyx.scipy.sparse.coo_matrix: A converted matrix.

    """
    if not check_availability('csr2coo'):
        raise RuntimeError('csr2coo is not available.')

    handle = device.get_cusparse_handle()
    m = x.shape[0]
    nnz = len(x.data)
    row = cupy.empty(nnz, 'i')
    cusparse.xcsr2coo(
        handle, x.indptr.data.ptr, nnz, m, row.data.ptr,
        cusparse.CUSPARSE_INDEX_BASE_ZERO)
    # data and indices did not need to be copied already
    return cupyx.scipy.sparse.coo_matrix(
        (data, (row, indices)), shape=x.shape)


def csr2csc(x):
    if not check_availability('csr2csc'):
        raise RuntimeError('csr2csc is not available.')

    handle = device.get_cusparse_handle()
    m, n = x.shape
    nnz = x.nnz
    data = cupy.empty(nnz, x.dtype)
    indptr = cupy.empty(n + 1, 'i')
    indices = cupy.empty(nnz, 'i')

    _call_cusparse(
        'csr2csc', x.dtype,
        handle, m, n, nnz, x.data.data.ptr,
        x.indptr.data.ptr, x.indices.data.ptr,
        data.data.ptr, indices.data.ptr, indptr.data.ptr,
        cusparse.CUSPARSE_ACTION_NUMERIC,
        cusparse.CUSPARSE_INDEX_BASE_ZERO)
    return cupyx.scipy.sparse.csc_matrix(
        (data, indices, indptr), shape=x.shape)


<<<<<<< HEAD
def csr2cscEx2(x):
    if not check_availability('csr2cscEx2'):
        raise RuntimeError('csr2cscEx2 is not available.')

=======
def csc2coo(x, data, indices):
    """Converts a CSC-matrix to COO format.

    Args:
        x (cupyx.scipy.sparse.csc_matrix): A matrix to be converted.
        data (cupy.ndarray): A data array for converted data.
        indices (cupy.ndarray): An index array for converted data.

    Returns:
        cupyx.scipy.sparse.coo_matrix: A converted matrix.

    """
    handle = device.get_cusparse_handle()
    n = x.shape[1]
    nnz = len(x.data)
    col = cupy.empty(nnz, 'i')
    cusparse.xcsr2coo(
        handle, x.indptr.data.ptr, nnz, n, col.data.ptr,
        cusparse.CUSPARSE_INDEX_BASE_ZERO)
    # data and indices did not need to be copied already
    return cupyx.scipy.sparse.coo_matrix(
        (data, (indices, col)), shape=x.shape)


def csc2csr(x):
>>>>>>> cdbee124
    handle = device.get_cusparse_handle()
    m, n = x.shape
    nnz = x.nnz
    data = cupy.empty(nnz, x.dtype)
<<<<<<< HEAD
    indices = cupy.empty(nnz, 'i')
    if nnz == 0:
        indptr = cupy.zeros(n + 1, 'i')
    else:
        indptr = cupy.empty(n + 1, 'i')
        x_dtype = _dtype_to_DataType(x.dtype)
        action = cusparse.CUSPARSE_ACTION_NUMERIC
        ibase = cusparse.CUSPARSE_INDEX_BASE_ZERO
        algo = cusparse.CUSPARSE_CSR2CSC_ALG1
        buffer_size = cusparse.csr2cscEx2_bufferSize(
            handle, m, n, nnz, x.data.data.ptr, x.indptr.data.ptr,
            x.indices.data.ptr, data.data.ptr, indptr.data.ptr,
            indices.data.ptr, x_dtype, action, ibase, algo)
        buffer = cupy.empty(buffer_size, numpy.int8)
        cusparse.csr2cscEx2(
            handle, m, n, nnz, x.data.data.ptr, x.indptr.data.ptr,
            x.indices.data.ptr, data.data.ptr, indptr.data.ptr,
            indices.data.ptr, x_dtype, action, ibase, algo, buffer.data.ptr)
    return cupyx.scipy.sparse.csc_matrix(
=======
    indptr = cupy.empty(m + 1, 'i')
    indices = cupy.empty(nnz, 'i')

    _call_cusparse(
        'csr2csc', x.dtype,
        handle, n, m, nnz, x.data.data.ptr,
        x.indptr.data.ptr, x.indices.data.ptr,
        data.data.ptr, indices.data.ptr, indptr.data.ptr,
        cusparse.CUSPARSE_ACTION_NUMERIC,
        cusparse.CUSPARSE_INDEX_BASE_ZERO)
    return cupyx.scipy.sparse.csr_matrix(
>>>>>>> cdbee124
        (data, indices, indptr), shape=x.shape)


def dense2csc(x):
    """Converts a dense matrix in CSC format.

    Args:
        x (cupy.ndarray): A matrix to be converted.

    Returns:
        cupyx.scipy.sparse.csc_matrix: A converted matrix.

    """
    if not check_availability('dense2csc'):
        raise RuntimeError('dense2csc is not available.')

    assert x.ndim == 2
    x = cupy.asfortranarray(x)
    nnz = numpy.empty((), dtype='i')
    handle = device.get_cusparse_handle()
    m, n = x.shape

    descr = MatDescriptor.create()
    nnz_per_col = cupy.empty(m, 'i')
    _call_cusparse(
        'nnz', x.dtype,
        handle, cusparse.CUSPARSE_DIRECTION_COLUMN, m, n, descr.descriptor,
        x.data.ptr, m, nnz_per_col.data.ptr, nnz.ctypes.data)

    nnz = int(nnz)
    data = cupy.empty(nnz, x.dtype)
    indptr = cupy.empty(n + 1, 'i')
    indices = cupy.empty(nnz, 'i')

    _call_cusparse(
        'dense2csc', x.dtype,
        handle, m, n, descr.descriptor,
        x.data.ptr, m, nnz_per_col.data.ptr,
        data.data.ptr, indices.data.ptr, indptr.data.ptr)
    # Note that a desciptor is recreated
    csc = cupyx.scipy.sparse.csc_matrix((data, indices, indptr), shape=x.shape)
    csc._has_canonical_format = True
    return csc


def dense2csr(x):
    """Converts a dense matrix in CSR format.

    Args:
        x (cupy.ndarray): A matrix to be converted.

    Returns:
        cupyx.scipy.sparse.csr_matrix: A converted matrix.

    """
    if not check_availability('dense2csr'):
        raise RuntimeError('dense2csr is not available.')

    assert x.ndim == 2
    x = cupy.asfortranarray(x)
    nnz = numpy.empty((), dtype='i')
    handle = device.get_cusparse_handle()
    m, n = x.shape

    descr = MatDescriptor.create()
    nnz_per_row = cupy.empty(m, 'i')
    _call_cusparse(
        'nnz', x.dtype,
        handle, cusparse.CUSPARSE_DIRECTION_ROW, m, n, descr.descriptor,
        x.data.ptr, m, nnz_per_row.data.ptr, nnz.ctypes.data)

    nnz = int(nnz)
    data = cupy.empty(nnz, x.dtype)
    indptr = cupy.empty(m + 1, 'i')
    indices = cupy.empty(nnz, 'i')

    _call_cusparse(
        'dense2csr', x.dtype,
        handle, m, n, descr.descriptor,
        x.data.ptr, m, nnz_per_row.data.ptr,
        data.data.ptr, indptr.data.ptr, indices.data.ptr)
    # Note that a desciptor is recreated
    csr = cupyx.scipy.sparse.csr_matrix((data, indices, indptr), shape=x.shape)
    csr._has_canonical_format = True
    return csr


def csr2csr_compress(x, tol):
    if not check_availability('csr2csr_compress'):
        raise RuntimeError('csr2csr_compress is not available.')

    assert x.dtype.char in 'fdFD'

    handle = device.get_cusparse_handle()
    m, n = x.shape

    nnz_per_row = cupy.empty(m, 'i')
    nnz = _call_cusparse(
        'nnz_compress', x.dtype,
        handle, m, x._descr.descriptor,
        x.data.data.ptr, x.indptr.data.ptr, nnz_per_row.data.ptr, tol)
    data = cupy.zeros(nnz, x.dtype)
    indptr = cupy.empty(m + 1, 'i')
    indices = cupy.zeros(nnz, 'i')
    _call_cusparse(
        'csr2csr_compress', x.dtype,
        handle, m, n, x._descr.descriptor,
        x.data.data.ptr, x.indices.data.ptr, x.indptr.data.ptr,
        x.nnz, nnz_per_row.data.ptr, data.data.ptr, indices.data.ptr,
        indptr.data.ptr, tol)

    return cupyx.scipy.sparse.csr_matrix(
        (data, indices, indptr), shape=x.shape)


def _dtype_to_IndexType(dtype):
    if dtype == 'uint16':
        return cusparse.CUSPARSE_INDEX_16U
    elif dtype == 'int32':
        return cusparse.CUSPARSE_INDEX_32I
    elif dtype == 'int64':
        return cusparse.CUSPARSE_INDEX_64I
    else:
        raise TypeError


class BaseDescriptor(object):

    def __init__(self, descriptor, get=None, destroyer=None):
        self.desc = descriptor
        self.get = get
        self.destroy = destroyer

    def __del__(self, is_shutting_down=util.is_shutting_down):
        if is_shutting_down():
            return
        if self.destroy is None:
            self.desc = None
        elif self.desc is not None:
            self.destroy(self.desc)
            self.desc = None

    def __getattr__(self, name):
        if self.get is not None:
            return getattr(self.get(self.desc), name)
        raise AttributeError


class SpMatDescriptor(BaseDescriptor):

    @classmethod
    def create(cls, a):
        assert cupyx.scipy.sparse.issparse(a)
        rows, cols = a.shape
        idx_base = cusparse.CUSPARSE_INDEX_BASE_ZERO
        cuda_dtype = _dtype_to_DataType(a.dtype)
        if a.format == 'csr':
            desc = cusparse.createCsr(
                rows, cols, a.nnz, a.indptr.data.ptr, a.indices.data.ptr,
                a.data.data.ptr, _dtype_to_IndexType(a.indptr.dtype),
                _dtype_to_IndexType(a.indices.dtype), idx_base, cuda_dtype)
            get = cusparse.csrGet
        elif a.format == 'coo':
            desc = cusparse.createCoo(
                rows, cols, a.nnz, a.row.data.ptr, a.col.data.ptr,
                a.data.data.ptr, _dtype_to_IndexType(a.row.dtype),
                idx_base, cuda_dtype)
            get = cusparse.cooGet
        else:
            raise ValueError('csr and coo format are supported '
                             '(actual: {}).'.format(a.format))
        destroy = cusparse.destroySpMat
        return SpMatDescriptor(desc, get, destroy)


class DnVecDescriptor(BaseDescriptor):

    @classmethod
    def create(cls, x):
        cuda_dtype = _dtype_to_DataType(x.dtype)
        desc = cusparse.createDnVec(x.size, x.data.ptr, cuda_dtype)
        get = cusparse.dnVecGet
        destroy = cusparse.destroyDnVec
        return DnVecDescriptor(desc, get, destroy)


class DnMatDescriptor(BaseDescriptor):

    @classmethod
    def create(cls, a):
        assert a.ndim == 2
        assert a.flags.f_contiguous
        rows, cols = a.shape
        ld = rows
        cuda_dtype = _dtype_to_DataType(a.dtype)
        desc = cusparse.createDnMat(rows, cols, ld, a.data.ptr, cuda_dtype,
                                    cusparse.CUSPARSE_ORDER_COL)
        get = cusparse.dnMatGet
        destroy = cusparse.destroyDnMat
        return DnMatDescriptor(desc, get, destroy)


def spmv(a, x, y=None, alpha=1, beta=0, transa=False):
    """Multiplication of sparse matrix and dense vector.

    .. math::

        y = \\alpha * op(A) x + \\beta * y

    Args:
        a (cupyx.scipy.sparse.csr_matrix, csc_matrix or coo_matrix):
            Sparse matrix A
        x (cupy.ndarray): Dense vector x
        y (cupy.ndarray or None): Dense vector y
        alpha (scalar): Coefficent
        beta (scalar): Coefficent
        transa (bool): If ``True``, op(A) = transpose of A.

    Returns:
        cupy.ndarray
    """
    if not check_availability('spmv'):
        raise RuntimeError('spmv is not available.')

    if isinstance(a, cupyx.scipy.sparse.csc_matrix):
        aT = a.T
        if not isinstance(aT, cupyx.scipy.sparse.csr_matrix):
            msg = 'aT must be csr_matrix (actual: {})'.format(type(aT))
            raise TypeError(msg)
        a = aT
        transa = not transa
    if not (isinstance(a, cupyx.scipy.sparse.csr_matrix) or
            isinstance(a, cupyx.scipy.sparse.coo_matrix)):
        raise TypeError('unsupported type (actual: {})'.format(type(a)))
    a_shape = a.shape if not transa else a.shape[::-1]
    if a_shape[1] != len(x):
        raise ValueError('dimension mismatch')
    assert a.has_canonical_format

    m, n = a_shape
    a, x, y = _cast_common_type(a, x, y)
    if y is None:
        y = cupy.zeros(m, a.dtype)
    elif len(y) != m:
        raise ValueError('dimension mismatch')
    if a.nnz == 0:
        y[...] = 0
        return y

    desc_a = SpMatDescriptor.create(a)
    desc_x = DnVecDescriptor.create(x)
    desc_y = DnVecDescriptor.create(y)

    handle = device.get_cusparse_handle()
    op_a = _transpose_flag(transa)
    alpha = numpy.array(alpha, a.dtype).ctypes
    beta = numpy.array(beta, a.dtype).ctypes
    cuda_dtype = _dtype_to_DataType(a.dtype)
    alg = cusparse.CUSPARSE_MV_ALG_DEFAULT
    buff_size = cusparse.spMV_bufferSize(handle, op_a, alpha.data,
                                         desc_a.desc, desc_x.desc, beta.data,
                                         desc_y.desc, cuda_dtype, alg)
    buff = cupy.empty(buff_size, cupy.int8)
    cusparse.spMV(handle, op_a, alpha.data, desc_a.desc, desc_x.desc,
                  beta.data, desc_y.desc, cuda_dtype, alg, buff.data.ptr)

    return y


def spmm(a, b, c=None, alpha=1, beta=0, transa=False, transb=False):
    """Multiplication of sparse matrix and dense matrix.

    .. math::

        C = \\alpha * op(A) op(B) + \\beta * C

    Args:
        a (cupyx.scipy.sparse.csr_matrix, csc_matrix or coo_matrix):
            Sparse matrix A
        b (cupy.ndarray): Dense matrix B
        c (cupy.ndarray or None): Dense matrix C
        alpha (scalar): Coefficent
        beta (scalar): Coefficent
        transa (bool): If ``True``, op(A) = transpose of A.
        transb (bool): If ``True``, op(B) = transpose of B.

    Returns:
        cupy.ndarray
    """
    if not check_availability('spmm'):
        raise RuntimeError('spmm is not available.')

    assert a.ndim == b.ndim == 2
    assert b.flags.f_contiguous
    assert c is None or c.flags.f_contiguous

    if isinstance(a, cupyx.scipy.sparse.csc_matrix):
        aT = a.T
        if not isinstance(aT, cupyx.scipy.sparse.csr_matrix):
            msg = 'aT must be csr_matrix (actual: {})'.format(type(aT))
            raise TypeError(msg)
        a = aT
        transa = not transa
    if not (isinstance(a, cupyx.scipy.sparse.csr_matrix) or
            isinstance(a, cupyx.scipy.sparse.coo_matrix)):
        raise TypeError('unsupported type (actual: {})'.format(type(a)))
    a_shape = a.shape if not transa else a.shape[::-1]
    b_shape = b.shape if not transb else b.shape[::-1]
    if a_shape[1] != b_shape[0]:
        raise ValueError('dimension mismatch')
    assert a.has_canonical_format

    m, k = a_shape
    _, n = b_shape
    a, b, c = _cast_common_type(a, b, c)
    if c is None:
        c = cupy.zeros((m, n), a.dtype, 'F')
    elif c.shape[0] != m or c.shape[1] != n:
        raise ValueError('dimension mismatch')
    if a.nnz == 0:
        c[...] = 0
        return c

    desc_a = SpMatDescriptor.create(a)
    desc_b = DnMatDescriptor.create(b)
    desc_c = DnMatDescriptor.create(c)

    handle = device.get_cusparse_handle()
    op_a = _transpose_flag(transa)
    op_b = _transpose_flag(transb)
    alpha = numpy.array(alpha, a.dtype).ctypes
    beta = numpy.array(beta, a.dtype).ctypes
    cuda_dtype = _dtype_to_DataType(a.dtype)
    alg = cusparse.CUSPARSE_MM_ALG_DEFAULT
    buff_size = cusparse.spMM_bufferSize(handle, op_a, op_b, alpha.data,
                                         desc_a.desc, desc_b.desc, beta.data,
                                         desc_c.desc, cuda_dtype, alg)
    buff = cupy.empty(buff_size, cupy.int8)
    buff_size = cusparse.spMM(handle, op_a, op_b, alpha.data, desc_a.desc,
                              desc_b.desc, beta.data, desc_c.desc,
                              cuda_dtype, alg, buff.data.ptr)

    return c<|MERGE_RESOLUTION|>--- conflicted
+++ resolved
@@ -100,6 +100,7 @@
     'coo2csr': (8000, None),
     'csr2coo': (8000, None),
     'csr2csc': (8000, 11000),
+    'csc2csr': (8000, 11000),  # the entity is csr2csc
     'csr2cscEx2': (10010, None),
     'dense2csc': (8000, None),
     'dense2csr': (8000, None),
@@ -945,43 +946,14 @@
         (data, indices, indptr), shape=x.shape)
 
 
-<<<<<<< HEAD
 def csr2cscEx2(x):
     if not check_availability('csr2cscEx2'):
         raise RuntimeError('csr2cscEx2 is not available.')
 
-=======
-def csc2coo(x, data, indices):
-    """Converts a CSC-matrix to COO format.
-
-    Args:
-        x (cupyx.scipy.sparse.csc_matrix): A matrix to be converted.
-        data (cupy.ndarray): A data array for converted data.
-        indices (cupy.ndarray): An index array for converted data.
-
-    Returns:
-        cupyx.scipy.sparse.coo_matrix: A converted matrix.
-
-    """
-    handle = device.get_cusparse_handle()
-    n = x.shape[1]
-    nnz = len(x.data)
-    col = cupy.empty(nnz, 'i')
-    cusparse.xcsr2coo(
-        handle, x.indptr.data.ptr, nnz, n, col.data.ptr,
-        cusparse.CUSPARSE_INDEX_BASE_ZERO)
-    # data and indices did not need to be copied already
-    return cupyx.scipy.sparse.coo_matrix(
-        (data, (indices, col)), shape=x.shape)
-
-
-def csc2csr(x):
->>>>>>> cdbee124
     handle = device.get_cusparse_handle()
     m, n = x.shape
     nnz = x.nnz
     data = cupy.empty(nnz, x.dtype)
-<<<<<<< HEAD
     indices = cupy.empty(nnz, 'i')
     if nnz == 0:
         indptr = cupy.zeros(n + 1, 'i')
@@ -1001,7 +973,41 @@
             x.indices.data.ptr, data.data.ptr, indptr.data.ptr,
             indices.data.ptr, x_dtype, action, ibase, algo, buffer.data.ptr)
     return cupyx.scipy.sparse.csc_matrix(
-=======
+        (data, indices, indptr), shape=x.shape)
+
+
+def csc2coo(x, data, indices):
+    """Converts a CSC-matrix to COO format.
+
+    Args:
+        x (cupyx.scipy.sparse.csc_matrix): A matrix to be converted.
+        data (cupy.ndarray): A data array for converted data.
+        indices (cupy.ndarray): An index array for converted data.
+
+    Returns:
+        cupyx.scipy.sparse.coo_matrix: A converted matrix.
+
+    """
+    handle = device.get_cusparse_handle()
+    n = x.shape[1]
+    nnz = len(x.data)
+    col = cupy.empty(nnz, 'i')
+    cusparse.xcsr2coo(
+        handle, x.indptr.data.ptr, nnz, n, col.data.ptr,
+        cusparse.CUSPARSE_INDEX_BASE_ZERO)
+    # data and indices did not need to be copied already
+    return cupyx.scipy.sparse.coo_matrix(
+        (data, (indices, col)), shape=x.shape)
+
+
+def csc2csr(x):
+    if not check_availability('csc2csr'):
+        raise RuntimeError('csr2csc is not available.')
+
+    handle = device.get_cusparse_handle()
+    m, n = x.shape
+    nnz = x.nnz
+    data = cupy.empty(nnz, x.dtype)
     indptr = cupy.empty(m + 1, 'i')
     indices = cupy.empty(nnz, 'i')
 
@@ -1013,7 +1019,6 @@
         cusparse.CUSPARSE_ACTION_NUMERIC,
         cusparse.CUSPARSE_INDEX_BASE_ZERO)
     return cupyx.scipy.sparse.csr_matrix(
->>>>>>> cdbee124
         (data, indices, indptr), shape=x.shape)
 
 
