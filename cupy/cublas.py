import numpy
from numpy import linalg

import warnings

import cupy
from cupy import _core
from cupy_backends.cuda.libs import cublas
from cupy.cuda import device
from cupy.linalg import _util

_batched_gesv_limit = 256


def get_batched_gesv_limit():
    global _batched_gesv_limit
    return _batched_gesv_limit


def set_batched_gesv_limit(limit):
    global _batched_gesv_limit
    _batched_gesv_limit = limit


def batched_gesv(a, b):
    """Solves multiple linear matrix equations using cublas<t>getr[fs]Batched().

    Computes the solution to system of linear equation ``ax = b``.

    Args:
        a (cupy.ndarray): The matrix with dimension ``(..., M, M)``.
        b (cupy.ndarray): The matrix with dimension ``(..., M)`` or
            ``(..., M, K)``.

    Returns:
        cupy.ndarray:
            The matrix with dimension ``(..., M)`` or ``(..., M, K)``.
    """
    _util._assert_cupy_array(a, b)
    _util._assert_stacked_2d(a)
    _util._assert_stacked_square(a)

    # TODO(kataoka): Support broadcast
    if not (
        (a.ndim == b.ndim or a.ndim == b.ndim + 1)
        and a.shape[:-1] == b.shape[:a.ndim - 1]
    ):
        raise ValueError(
            'a must have (..., M, M) shape and b must have (..., M) '
            'or (..., M, K)')

    dtype, out_dtype = _util.linalg_common_type(a, b)
    if b.size == 0:
        return cupy.empty(b.shape, out_dtype)

    if dtype == 'f':
        t = 's'
    elif dtype == 'd':
        t = 'd'
    elif dtype == 'F':
        t = 'c'
    elif dtype == 'D':
        t = 'z'
    else:
        raise TypeError('invalid dtype')
    getrf = getattr(cublas, t + 'getrfBatched')
    getrs = getattr(cublas, t + 'getrsBatched')

    bs = numpy.prod(a.shape[:-2]) if a.ndim > 2 else 1
    n = a.shape[-1]
    nrhs = b.shape[-1] if a.ndim == b.ndim else 1
    b_shape = b.shape
    a_data_ptr = a.data.ptr
    b_data_ptr = b.data.ptr
    a = cupy.ascontiguousarray(a.reshape(bs, n, n).transpose(0, 2, 1),
                               dtype=dtype)
    b = cupy.ascontiguousarray(b.reshape(bs, n, nrhs).transpose(0, 2, 1),
                               dtype=dtype)
    if a.data.ptr == a_data_ptr:
        a = a.copy()
    if b.data.ptr == b_data_ptr:
        b = b.copy()

    if n > get_batched_gesv_limit():
        warnings.warn('The matrix size ({}) exceeds the set limit ({})'.
                      format(n, get_batched_gesv_limit()))

    handle = device.get_cublas_handle()
    lda = n
    a_step = lda * n * a.itemsize
    a_array = cupy.arange(a.data.ptr, a.data.ptr + a_step * bs, a_step,
                          dtype=cupy.uintp)
    ldb = n
    b_step = ldb * nrhs * b.itemsize
    b_array = cupy.arange(b.data.ptr, b.data.ptr + b_step * bs, b_step,
                          dtype=cupy.uintp)
    pivot = cupy.empty((bs, n), dtype=numpy.int32)
    dinfo = cupy.empty((bs,), dtype=numpy.int32)
    info = numpy.empty((1,), dtype=numpy.int32)
    # LU factorization (A = L * U)
    getrf(handle, n, a_array.data.ptr, lda, pivot.data.ptr, dinfo.data.ptr, bs)
    _util._check_cublas_info_array_if_synchronization_allowed(getrf, dinfo)
    # Solves Ax = b
    getrs(handle, cublas.CUBLAS_OP_N, n, nrhs, a_array.data.ptr, lda,
          pivot.data.ptr, b_array.data.ptr, ldb, info.ctypes.data, bs)
    if info[0] != 0:
        msg = 'Error reported by {} in cuBLAS. '.format(getrs.__name__)
        if info[0] < 0:
            msg += 'The {}-th parameter had an illegal value.'.format(-info[0])
        raise linalg.LinAlgError(msg)

    return b.transpose(0, 2, 1).reshape(b_shape).astype(out_dtype, copy=False)


def iamax(x, out=None):
    """Finds the (smallest) index of the element with the maximum magnitude.

    Note: The result index is 1-based index (not 0-based index).
    """
    return _iamaxmin(x, out, 'amax')


def iamin(x, out=None):
    """Finds the (smallest) index of the element with the minimum magnitude.

    Note: The result index is 1-based index (not 0-based index).
    """
    return _iamaxmin(x, out, 'amin')


def _iamaxmin(x, out, name):
    if x.ndim != 1:
        raise ValueError('x must be a 1D array (actual: {})'.format(x.ndim))

    dtype = x.dtype.char
    if dtype == 'f':
        t = 's'
    elif dtype == 'd':
        t = 'd'
    elif dtype == 'F':
        t = 'c'
    elif dtype == 'D':
        t = 'z'
    else:
        raise TypeError('invalid dtype')
    func = getattr(cublas, 'i' + t + name)

    handle = device.get_cublas_handle()
    result_dtype = 'i'
    result_ptr, result, orig_mode = _setup_result_ptr(
        handle, out, result_dtype)
    try:
        func(handle, x.size, x.data.ptr, 1, result_ptr)
    finally:
        cublas.setPointerMode(handle, orig_mode)

    if out is None:
        out = result
    elif out.dtype != result_dtype:
        _core.elementwise_copy(result, out)
    return out


def asum(x, out=None):
    """Computes the sum of the absolute of x."""
    if x.ndim != 1:
        raise ValueError('x must be a 1D array (actual: {})'.format(x.ndim))

    dtype = x.dtype.char
    if dtype == 'f':
        func = cublas.sasum
    elif dtype == 'd':
        func = cublas.dasum
    elif dtype == 'F':
        func = cublas.scasum
    elif dtype == 'D':
        func = cublas.dzasum
    else:
        raise TypeError('invalid dtype')

    handle = device.get_cublas_handle()
    result_dtype = dtype.lower()
    result_ptr, result, orig_mode = _setup_result_ptr(
        handle, out, result_dtype)
    try:
        func(handle, x.size, x.data.ptr, 1, result_ptr)
    finally:
        cublas.setPointerMode(handle, orig_mode)

    if out is None:
        out = result
    elif out.dtype != result_dtype:
        _core.elementwise_copy(result, out)
    return out


def axpy(a, x, y):
    """Computes y += a * x.

    (*) y will be updated.
    """
    _check_two_vectors(x, y)

    dtype = x.dtype.char
    if dtype == 'f':
        func = cublas.saxpy
    elif dtype == 'd':
        func = cublas.daxpy
    elif dtype == 'F':
        func = cublas.caxpy
    elif dtype == 'D':
        func = cublas.zaxpy
    else:
        raise TypeError('invalid dtype')

    handle = device.get_cublas_handle()
    a, a_ptr, orig_mode = _setup_scalar_ptr(handle, a, dtype)
    try:
        func(handle, x.size, a_ptr, x.data.ptr, 1, y.data.ptr, 1)
    finally:
        cublas.setPointerMode(handle, orig_mode)


def dot(x, y, out=None):
    """Computes the dot product of x and y."""
    dtype = x.dtype.char
    if dtype == 'f':
        func = cublas.sdot
    elif dtype == 'd':
        func = cublas.ddot
    elif dtype in 'FD':
        raise TypeError('Use dotu() or dotc() for complex dtype')
    else:
        raise TypeError('invalid dtype')
    _check_two_vectors(x, y)

    handle = device.get_cublas_handle()
    result_dtype = dtype
    result_ptr, result, orig_mode = _setup_result_ptr(
        handle, out, result_dtype)
    try:
        func(handle, x.size, x.data.ptr, 1, y.data.ptr, 1, result_ptr)
    finally:
        cublas.setPointerMode(handle, orig_mode)

    if out is None:
        out = result
    elif out.dtype != result_dtype:
        _core.elementwise_copy(result, out)
    return out


def dotu(x, y, out=None):
    """Computes the dot product of x and y."""
    dtype = x.dtype.char
    if dtype in 'fd':
        return dot(x, y, out=out)
    elif dtype == 'F':
        func = cublas.cdotu
    elif dtype == 'D':
        func = cublas.zdotu
    else:
        raise TypeError('invalid dtype')
    _check_two_vectors(x, y)

    handle = device.get_cublas_handle()
    result_dtype = dtype
    result_ptr, result, orig_mode = _setup_result_ptr(
        handle, out, result_dtype)
    try:
        func(handle, x.size, x.data.ptr, 1, y.data.ptr, 1, result_ptr)
    finally:
        cublas.setPointerMode(handle, orig_mode)

    if out is None:
        out = result
    elif out.dtype != result_dtype:
        _core.elementwise_copy(result, out)
    return out


def dotc(x, y, out=None):
    """Computes the dot product of x.conj() and y."""
    dtype = x.dtype.char
    if dtype in 'fd':
        return dot(x, y, out=out)
    elif dtype == 'F':
        func = cublas.cdotc
    elif dtype == 'D':
        func = cublas.zdotc
    else:
        raise TypeError('invalid dtype')
    _check_two_vectors(x, y)

    handle = device.get_cublas_handle()
    result_dtype = dtype
    result_ptr, result, orig_mode = _setup_result_ptr(
        handle, out, result_dtype)
    try:
        func(handle, x.size, x.data.ptr, 1, y.data.ptr, 1, result_ptr)
    finally:
        cublas.setPointerMode(handle, orig_mode)

    if out is None:
        out = result
    elif out.dtype != result_dtype:
        _core.elementwise_copy(result, out)
    return out


def nrm2(x, out=None):
    """Computes the Euclidean norm of vector x."""
    if x.ndim != 1:
        raise ValueError('x must be a 1D array (actual: {})'.format(x.ndim))

    dtype = x.dtype.char
    if dtype == 'f':
        func = cublas.snrm2
    elif dtype == 'd':
        func = cublas.dnrm2
    elif dtype == 'F':
        func = cublas.scnrm2
    elif dtype == 'D':
        func = cublas.dznrm2
    else:
        raise TypeError('invalid dtype')

    handle = device.get_cublas_handle()
    result_dtype = dtype.lower()
    result_ptr, result, orig_mode = _setup_result_ptr(
        handle, out, result_dtype)
    try:
        func(handle, x.size, x.data.ptr, 1, result_ptr)
    finally:
        cublas.setPointerMode(handle, orig_mode)

    if out is None:
        out = result
    elif out.dtype != result_dtype:
        _core.elementwise_copy(result, out)
    return out


def scal(a, x):
    """Computes x *= a.

    (*) x will be updated.
    """
    if x.ndim != 1:
        raise ValueError('x must be a 1D array (actual: {})'.format(x.ndim))

    dtype = x.dtype.char
    if dtype == 'f':
        func = cublas.sscal
    elif dtype == 'd':
        func = cublas.dscal
    elif dtype == 'F':
        func = cublas.cscal
    elif dtype == 'D':
        func = cublas.zscal
    else:
        raise TypeError('invalid dtype')

    handle = device.get_cublas_handle()
    a, a_ptr, orig_mode = _setup_scalar_ptr(handle, a, dtype)
    try:
        func(handle, x.size, a_ptr, x.data.ptr, 1)
    finally:
        cublas.setPointerMode(handle, orig_mode)


def _check_two_vectors(x, y):
    if x.ndim != 1:
        raise ValueError('x must be a 1D array (actual: {})'.format(x.ndim))
    if y.ndim != 1:
        raise ValueError('y must be a 1D array (actual: {})'.format(y.ndim))
    if x.size != y.size:
        raise ValueError('x and y must be the same size (actual: {} and {})'
                         ''.format(x.size, y.size))
    if x.dtype != y.dtype:
        raise TypeError('x and y must be the same dtype (actual: {} and {})'
                        ''.format(x.dtype, y.dtype))


def _setup_result_ptr(handle, out, dtype):
    mode = cublas.getPointerMode(handle)
    if out is None or isinstance(out, cupy.ndarray):
        if out is None or out.dtype != dtype:
            result = cupy.empty([], dtype=dtype)
        else:
            result = out
        result_ptr = result.data.ptr
        cublas.setPointerMode(handle, cublas.CUBLAS_POINTER_MODE_DEVICE)
    elif isinstance(out, numpy.ndarray):
        if out.dtype != dtype:
            result = numpy.empty([], dtype=dtype)
        else:
            result = out
        result_ptr = result.ctypes.data
        cublas.setPointerMode(handle, cublas.CUBLAS_POINTER_MODE_HOST)
    else:
        raise TypeError('out must be either cupy or numpy ndarray')
    return result_ptr, result, mode


def _setup_scalar_ptr(handle, a, dtype):
    a, a_ptr = _get_scalar_ptr(a, dtype)
    mode = cublas.getPointerMode(handle)
    if isinstance(a, cupy.ndarray):
        cublas.setPointerMode(handle, cublas.CUBLAS_POINTER_MODE_DEVICE)
    else:
        cublas.setPointerMode(handle, cublas.CUBLAS_POINTER_MODE_HOST)
    return a, a_ptr, mode


def _get_scalar_ptr(a, dtype):
    if isinstance(a, cupy.ndarray):
        if a.dtype != dtype:
            a = cupy.array(a, dtype=dtype)
        a_ptr = a.data.ptr
    else:
        if not (isinstance(a, numpy.ndarray) and a.dtype == dtype):
            a = numpy.array(a, dtype=dtype)
        a_ptr = a.ctypes.data
    return a, a_ptr


def gemv(transa, alpha, a, x, beta, y):
    """Computes y = alpha * op(a) @ x + beta * y

    op(a) = a if transa is 'N', op(a) = a.T if transa is 'T',
    op(a) = a.T.conj() if transa is 'H'.

    Note: ''y'' will be updated.
    """
    dtype = a.dtype.char
    if dtype == 'f':
        func = cublas.sgemv
    elif dtype == 'd':
        func = cublas.dgemv
    elif dtype == 'F':
        func = cublas.cgemv
    elif dtype == 'D':
        func = cublas.zgemv
    else:
        raise TypeError('invalid dtype')
    assert a.ndim == 2
    assert x.ndim == y.ndim == 1
    assert a.dtype == x.dtype == y.dtype
    m, n = a.shape
    transa = _trans_to_cublas_op(transa)
    if transa == cublas.CUBLAS_OP_N:
        xlen, ylen = n, m
    else:
        xlen, ylen = m, n
    assert x.shape[0] == xlen
    assert y.shape[0] == ylen

    alpha, alpha_ptr = _get_scalar_ptr(alpha, a.dtype)
    beta, beta_ptr = _get_scalar_ptr(beta, a.dtype)
    handle = device.get_cublas_handle()
    orig_mode = cublas.getPointerMode(handle)
    if isinstance(alpha, cupy.ndarray) or isinstance(beta, cupy.ndarray):
        if not isinstance(alpha, cupy.ndarray):
            alpha = cupy.array(alpha)
            alpha_ptr = alpha.data.ptr
        if not isinstance(beta, cupy.ndarray):
            beta = cupy.array(beta)
            beta_ptr = beta.data.ptr
        cublas.setPointerMode(handle, cublas.CUBLAS_POINTER_MODE_DEVICE)
    else:
        cublas.setPointerMode(handle, cublas.CUBLAS_POINTER_MODE_HOST)

    try:
        if a._f_contiguous:
            func(handle, transa, m, n, alpha_ptr, a.data.ptr, m, x.data.ptr, 1,
                 beta_ptr, y.data.ptr, 1)
        elif a._c_contiguous and transa != cublas.CUBLAS_OP_C:
            if transa == cublas.CUBLAS_OP_N:
                transa = cublas.CUBLAS_OP_T
            else:
                transa = cublas.CUBLAS_OP_N
            func(handle, transa, n, m, alpha_ptr, a.data.ptr, n, x.data.ptr, 1,
                 beta_ptr, y.data.ptr, 1)
        else:
            a = a.copy(order='F')
            func(handle, transa, m, n, alpha_ptr, a.data.ptr, m, x.data.ptr, 1,
                 beta_ptr, y.data.ptr, 1)
    finally:
        cublas.setPointerMode(handle, orig_mode)


def ger(alpha, x, y, a):
    """Computes a += alpha * x @ y.T

    Note: ''a'' will be updated.
    """
    dtype = a.dtype.char
    if dtype == 'f':
        func = cublas.sger
    elif dtype == 'd':
        func = cublas.dger
    elif dtype in 'FD':
        raise TypeError('Use geru or gerc for complex dtypes')
    else:
        raise TypeError('invalid dtype')

    assert a.ndim == 2
    assert x.ndim == y.ndim == 1
    assert a.dtype == x.dtype == y.dtype
    m, n = a.shape
    assert x.shape[0] == m
    assert y.shape[0] == n

    handle = device.get_cublas_handle()
    alpha, alpha_ptr, orig_mode = _setup_scalar_ptr(handle, alpha, dtype)
    x_ptr, y_ptr = x.data.ptr, y.data.ptr
    try:
        if a._f_contiguous:
            func(handle, m, n, alpha_ptr, x_ptr, 1, y_ptr, 1, a.data.ptr, m)
        elif a._c_contiguous:
            func(handle, n, m, alpha_ptr, y_ptr, 1, x_ptr, 1, a.data.ptr, n)
        else:
            aa = a.copy(order='F')
            func(handle, m, n, alpha_ptr, x_ptr, 1, y_ptr, 1, aa.data.ptr, m)
            _core.elementwise_copy(aa, a)
    finally:
        cublas.setPointerMode(handle, orig_mode)


def geru(alpha, x, y, a):
    """Computes a += alpha * x @ y.T

    Note: ''a'' will be updated.
    """
    dtype = a.dtype.char
    if dtype in 'fd':
        return ger(alpha, x, y, a)
    elif dtype == 'F':
        func = cublas.cgeru
    elif dtype == 'D':
        func = cublas.zgeru
    else:
        raise TypeError('invalid dtype')
    assert a.ndim == 2
    assert x.ndim == y.ndim == 1
    assert a.dtype == x.dtype == y.dtype
    m, n = a.shape
    assert x.shape[0] == m
    assert y.shape[0] == n

    handle = device.get_cublas_handle()
    alpha, alpha_ptr, orig_mode = _setup_scalar_ptr(handle, alpha, dtype)
    x_ptr, y_ptr = x.data.ptr, y.data.ptr
    try:
        if a._f_contiguous:
            func(handle, m, n, alpha_ptr, x_ptr, 1, y_ptr, 1, a.data.ptr, m)
        elif a._c_contiguous:
            func(handle, n, m, alpha_ptr, y_ptr, 1, x_ptr, 1, a.data.ptr, n)
        else:
            aa = a.copy(order='F')
            func(handle, m, n, alpha_ptr, x_ptr, 1, y_ptr, 1, aa.data.ptr, m)
            _core.elementwise_copy(aa, a)
    finally:
        cublas.setPointerMode(handle, orig_mode)


def gerc(alpha, x, y, a):
    """Computes a += alpha * x @ y.T.conj()

    Note: ''a'' will be updated.
    """
    dtype = a.dtype.char
    if dtype in 'fd':
        return ger(alpha, x, y, a)
    elif dtype == 'F':
        func = cublas.cgerc
    elif dtype == 'D':
        func = cublas.zgerc
    else:
        raise TypeError('invalid dtype')
    assert a.ndim == 2
    assert x.ndim == y.ndim == 1
    assert a.dtype == x.dtype == y.dtype
    m, n = a.shape
    assert x.shape[0] == m
    assert y.shape[0] == n

    handle = device.get_cublas_handle()
    alpha, alpha_ptr, orig_mode = _setup_scalar_ptr(handle, alpha, dtype)
    x_ptr, y_ptr = x.data.ptr, y.data.ptr
    try:
        if a._f_contiguous:
            func(handle, m, n, alpha_ptr, x_ptr, 1, y_ptr, 1, a.data.ptr, m)
        else:
            aa = a.copy(order='F')
            func(handle, m, n, alpha_ptr, x_ptr, 1, y_ptr, 1, aa.data.ptr, m)
            _core.elementwise_copy(aa, a)
    finally:
        cublas.setPointerMode(handle, orig_mode)


def sbmv(k, alpha, a, x, beta, y, lower=False):
    """Computes y = alpha*A @ x + beta * y

    """
    dtype = a.dtype.char
    if dtype == 'f':
        func = cublas.ssbmv
    elif dtype == 'd':
        func = cublas.dsbmv
    else:
        raise TypeError('Complex dtypes not supported')

    assert a.ndim == 2
    assert x.ndim == y.ndim == 1
    assert a.dtype == x.dtype == y.dtype
    m, n = a.shape
    assert x.shape[0] == n
    assert y.shape[0] == n

    if not a._f_contiguous:
        a = a.copy(order='F')

    alpha, alpha_ptr = _get_scalar_ptr(alpha, a.dtype)
    beta, beta_ptr = _get_scalar_ptr(beta, a.dtype)
    handle = device.get_cublas_handle()
    orig_mode = cublas.getPointerMode(handle)
    if isinstance(alpha, cupy.ndarray) or isinstance(beta, cupy.ndarray):
        if not isinstance(alpha, cupy.ndarray):
            alpha = cupy.array(alpha)
            alpha_ptr = alpha.data.ptr
        if not isinstance(beta, cupy.ndarray):
            beta = cupy.array(beta)
            beta_ptr = beta.data.ptr
        cublas.setPointerMode(handle, cublas.CUBLAS_POINTER_MODE_DEVICE)
    else:
        cublas.setPointerMode(handle, cublas.CUBLAS_POINTER_MODE_HOST)

    if lower:
        uplo = cublas.CUBLAS_FILL_MODE_LOWER
    else:
        uplo = cublas.CUBLAS_FILL_MODE_UPPER

    handle = device.get_cublas_handle()
    try:
        func(handle, uplo, n, k,
             alpha_ptr, a.data.ptr, m, x.data.ptr, 1,
             beta_ptr, y.data.ptr, 1)
    finally:
        cublas.setPointerMode(handle, orig_mode)

    return y


def _trans_to_cublas_op(trans):
    if trans == 'N' or trans == cublas.CUBLAS_OP_N:
        trans = cublas.CUBLAS_OP_N
    elif trans == 'T' or trans == cublas.CUBLAS_OP_T:
        trans = cublas.CUBLAS_OP_T
    elif trans == 'H' or trans == cublas.CUBLAS_OP_C:
        trans = cublas.CUBLAS_OP_C
    else:
        raise TypeError('invalid trans (actual: {})'.format(trans))
    return trans


def _decide_ld_and_trans(a, trans):
    ld = None
    if trans in (cublas.CUBLAS_OP_N, cublas.CUBLAS_OP_T):
        if a._f_contiguous:
            ld = a.shape[0]
        elif a._c_contiguous:
            ld = a.shape[1]
            trans = 1 - trans
    return ld, trans


def _change_order_if_necessary(a, lda):
    if lda is None:
        lda = a.shape[0]
        if not a._f_contiguous:
            a = a.copy(order='F')
    return a, lda


def gemm(transa, transb, a, b, out=None, alpha=1.0, beta=0.0):
    """Computes out = alpha * op(a) @ op(b) + beta * out

    op(a) = a if transa is 'N', op(a) = a.T if transa is 'T',
    op(a) = a.T.conj() if transa is 'H'.
    op(b) = b if transb is 'N', op(b) = b.T if transb is 'T',
    op(b) = b.T.conj() if transb is 'H'.
    """
    assert a.ndim == b.ndim == 2
    assert a.dtype == b.dtype
    dtype = a.dtype.char
    if dtype == 'f':
        func = cublas.sgemm
    elif dtype == 'd':
        func = cublas.dgemm
    elif dtype == 'F':
        func = cublas.cgemm
    elif dtype == 'D':
        func = cublas.zgemm
    else:
        raise TypeError('invalid dtype')

    transa = _trans_to_cublas_op(transa)
    transb = _trans_to_cublas_op(transb)
    if transa == cublas.CUBLAS_OP_N:
        m, k = a.shape
    else:
        k, m = a.shape
    if transb == cublas.CUBLAS_OP_N:
        n = b.shape[1]
        assert b.shape[0] == k
    else:
        n = b.shape[0]
        assert b.shape[1] == k
    if out is None:
        out = cupy.empty((m, n), dtype=dtype, order='F')
        beta = 0.0
    else:
        assert out.ndim == 2
        assert out.shape == (m, n)
        assert out.dtype == dtype

    alpha, alpha_ptr = _get_scalar_ptr(alpha, a.dtype)
    beta, beta_ptr = _get_scalar_ptr(beta, a.dtype)
    handle = device.get_cublas_handle()
    orig_mode = cublas.getPointerMode(handle)
    if isinstance(alpha, cupy.ndarray) or isinstance(beta, cupy.ndarray):
        if not isinstance(alpha, cupy.ndarray):
            alpha = cupy.array(alpha)
            alpha_ptr = alpha.data.ptr
        if not isinstance(beta, cupy.ndarray):
            beta = cupy.array(beta)
            beta_ptr = beta.data.ptr
        cublas.setPointerMode(handle, cublas.CUBLAS_POINTER_MODE_DEVICE)
    else:
        cublas.setPointerMode(handle, cublas.CUBLAS_POINTER_MODE_HOST)

    lda, transa = _decide_ld_and_trans(a, transa)
    ldb, transb = _decide_ld_and_trans(b, transb)
    if not (lda is None or ldb is None):
        if out._f_contiguous:
            try:
                func(handle, transa, transb, m, n, k, alpha_ptr,
                     a.data.ptr, lda, b.data.ptr, ldb, beta_ptr, out.data.ptr,
                     m)
            finally:
                cublas.setPointerMode(handle, orig_mode)
            return out
        elif out._c_contiguous:
            # Computes out.T = alpha * b.T @ a.T + beta * out.T
            try:
                func(handle, 1 - transb, 1 - transa, n, m, k, alpha_ptr,
                     b.data.ptr, ldb, a.data.ptr, lda, beta_ptr, out.data.ptr,
                     n)
            finally:
                cublas.setPointerMode(handle, orig_mode)
            return out

    a, lda = _change_order_if_necessary(a, lda)
    b, ldb = _change_order_if_necessary(b, ldb)
    c = out
    if not out._f_contiguous:
        c = out.copy(order='F')
    try:
        func(handle, transa, transb, m, n, k, alpha_ptr, a.data.ptr, lda,
             b.data.ptr, ldb, beta_ptr, c.data.ptr, m)
    finally:
        cublas.setPointerMode(handle, orig_mode)
    if not out._f_contiguous:
        _core.elementwise_copy(c, out)
    return out


def geam(transa, transb, alpha, a, beta, b, out=None):
    """Computes alpha * op(a) + beta * op(b)

    op(a) = a if transa is 'N', op(a) = a.T if transa is 'T',
    op(a) = a.T.conj() if transa is 'H'.
    op(b) = b if transb is 'N', op(b) = b.T if transb is 'T',
    op(b) = b.T.conj() if transb is 'H'.
    """
    assert a.ndim == b.ndim == 2
    assert a.dtype == b.dtype
    dtype = a.dtype.char
    if dtype == 'f':
        func = cublas.sgeam
    elif dtype == 'd':
        func = cublas.dgeam
    elif dtype == 'F':
        func = cublas.cgeam
    elif dtype == 'D':
        func = cublas.zgeam
    else:
        raise TypeError('invalid dtype')

    transa = _trans_to_cublas_op(transa)
    transb = _trans_to_cublas_op(transb)
    if transa == cublas.CUBLAS_OP_N:
        m, n = a.shape
    else:
        n, m = a.shape
    if transb == cublas.CUBLAS_OP_N:
        assert b.shape == (m, n)
    else:
        assert b.shape == (n, m)
    if out is None:
        out = cupy.empty((m, n), dtype=dtype, order='F')
    else:
        assert out.ndim == 2
        assert out.shape == (m, n)
        assert out.dtype == dtype

    alpha, alpha_ptr = _get_scalar_ptr(alpha, a.dtype)
    beta, beta_ptr = _get_scalar_ptr(beta, a.dtype)
    handle = device.get_cublas_handle()
    orig_mode = cublas.getPointerMode(handle)
    if isinstance(alpha, cupy.ndarray) or isinstance(beta, cupy.ndarray):
        if not isinstance(alpha, cupy.ndarray):
            alpha = cupy.array(alpha)
            alpha_ptr = alpha.data.ptr
        if not isinstance(beta, cupy.ndarray):
            beta = cupy.array(beta)
            beta_ptr = beta.data.ptr
        cublas.setPointerMode(handle, cublas.CUBLAS_POINTER_MODE_DEVICE)
    else:
        cublas.setPointerMode(handle, cublas.CUBLAS_POINTER_MODE_HOST)

    lda, transa = _decide_ld_and_trans(a, transa)
    ldb, transb = _decide_ld_and_trans(b, transb)
    if not (lda is None or ldb is None):
        if out._f_contiguous:
            try:
                func(handle, transa, transb, m, n, alpha_ptr, a.data.ptr,
                     lda, beta_ptr, b.data.ptr, ldb, out.data.ptr, m)
            finally:
                cublas.setPointerMode(handle, orig_mode)
            return out
        elif out._c_contiguous:
            # Computes alpha * a.T + beta * b.T
            try:
                func(handle, 1-transa, 1-transb, n, m, alpha_ptr, a.data.ptr,
                     lda, beta_ptr, b.data.ptr, ldb, out.data.ptr, n)
            finally:
                cublas.setPointerMode(handle, orig_mode)
            return out

    a, lda = _change_order_if_necessary(a, lda)
    b, ldb = _change_order_if_necessary(b, ldb)
    c = out
    if not out._f_contiguous:
        c = out.copy(order='F')
    try:
        func(handle, transa, transb, m, n, alpha_ptr, a.data.ptr, lda,
             beta_ptr, b.data.ptr, ldb, c.data.ptr, m)
    finally:
        cublas.setPointerMode(handle, orig_mode)
    if not out._f_contiguous:
        _core.elementwise_copy(c, out)
    return out


def dgmm(side, a, x, out=None, incx=1):
    """Computes diag(x) @ a or a @ diag(x)

    Computes diag(x) @ a if side is 'L', a @ diag(x) if side is 'R'.
    """
    assert a.ndim == 2
    assert 0 <= x.ndim <= 2
    assert a.dtype == x.dtype
    dtype = a.dtype.char
    if dtype == 'f':
        func = cublas.sdgmm
    elif dtype == 'd':
        func = cublas.ddgmm
    elif dtype == 'F':
        func = cublas.cdgmm
    elif dtype == 'D':
        func = cublas.zdgmm
    else:
        raise TypeError('invalid dtype')
    if side == 'L' or side == cublas.CUBLAS_SIDE_LEFT:
        side = cublas.CUBLAS_SIDE_LEFT
    elif side == 'R' or side == cublas.CUBLAS_SIDE_RIGHT:
        side = cublas.CUBLAS_SIDE_RIGHT
    else:
        raise ValueError('invalid side (actual: {})'.format(side))
    m, n = a.shape
    if side == cublas.CUBLAS_SIDE_LEFT:
        assert x.size >= (m - 1) * abs(incx) + 1
    else:
        assert x.size >= (n - 1) * abs(incx) + 1
    if out is None:
        if a._c_contiguous:
            order = 'C'
        else:
            order = 'F'
        out = cupy.empty((m, n), dtype=dtype, order=order)
    else:
        assert out.ndim == 2
        assert out.shape == a.shape
        assert out.dtype == a.dtype

    handle = device.get_cublas_handle()
    if out._c_contiguous:
        if not a._c_contiguous:
            a = a.copy(order='C')
        func(handle, 1 - side, n, m, a.data.ptr, n, x.data.ptr, incx,
             out.data.ptr, n)
    else:
        if not a._f_contiguous:
            a = a.copy(order='F')
        c = out
        if not out._f_contiguous:
            c = out.copy(order='F')
        func(handle, side, m, n, a.data.ptr, m, x.data.ptr, incx,
             c.data.ptr, m)
        if not out._f_contiguous:
<<<<<<< HEAD
            _core.elementwise_copy(c, out)
=======
            out[...] = c
    return out


def syrk(trans, a, out=None, alpha=1.0, beta=0.0, lower=False):
    """Computes out := alpha*op1(a)*op2(a) + beta*out

    op1(a) = a if trans is 'N', op2(a) = a.T if transa is 'N'
    op1(a) = a.T if trans is 'T', op2(a) = a if transa is 'T'
    lower specifies  whether  the  upper  or  lower triangular
    part  of the  array  out  is to be  referenced
    """
    assert a.ndim == 2
    dtype = a.dtype.char
    if dtype == 'f':
        func = cublas.ssyrk
    elif dtype == 'd':
        func = cublas.dsyrk
    elif dtype == 'F':
        func = cublas.csyrk
    elif dtype == 'D':
        func = cublas.zsyrk
    else:
        raise TypeError('invalid dtype')

    trans = _trans_to_cublas_op(trans)
    if trans == cublas.CUBLAS_OP_N:
        n, k = a.shape
    else:
        k, n = a.shape
    if out is None:
        out = cupy.zeros((n, n), dtype=dtype, order='F')
        beta = 0.0
    else:
        assert out.ndim == 2
        assert out.shape == (n, n)
        assert out.dtype == dtype

    if lower:
        uplo = cublas.CUBLAS_FILL_MODE_LOWER
    else:
        uplo = cublas.CUBLAS_FILL_MODE_UPPER

    alpha, alpha_ptr = _get_scalar_ptr(alpha, a.dtype)
    beta, beta_ptr = _get_scalar_ptr(beta, a.dtype)
    handle = device.get_cublas_handle()
    orig_mode = cublas.getPointerMode(handle)
    if isinstance(alpha, cupy.ndarray) or isinstance(beta, cupy.ndarray):
        if not isinstance(alpha, cupy.ndarray):
            alpha = cupy.array(alpha)
            alpha_ptr = alpha.data.ptr
        if not isinstance(beta, cupy.ndarray):
            beta = cupy.array(beta)
            beta_ptr = beta.data.ptr
        cublas.setPointerMode(handle, cublas.CUBLAS_POINTER_MODE_DEVICE)
    else:
        cublas.setPointerMode(handle, cublas.CUBLAS_POINTER_MODE_HOST)

    lda, trans = _decide_ld_and_trans(a, trans)
    ldo, _ = _decide_ld_and_trans(out, trans)
    if out._c_contiguous:
        if not a._c_contiguous:
            a = a.copy(order='C')
            trans = 1 - trans
            lda = a.shape[1]
        try:
            func(handle, 1 - uplo, trans, n, k,
                 alpha_ptr, a.data.ptr, lda,
                 beta_ptr, out.data.ptr, ldo)
        finally:
            cublas.setPointerMode(handle, orig_mode)

    else:
        if not a._f_contiguous:
            a = a.copy(order='F')
            lda = a.shape[0]
            trans = 1 - trans
        c = out
        if not out._f_contiguous:
            c = out.copy(order='F')
        try:
            func(handle, uplo, trans, n, k,
                 alpha_ptr, a.data.ptr, lda,
                 beta_ptr, out.data.ptr, ldo)
        finally:
            cublas.setPointerMode(handle, orig_mode)
        if not out._f_contiguous:
            out[...] = c
>>>>>>> 7c05c5ce
    return out<|MERGE_RESOLUTION|>--- conflicted
+++ resolved
@@ -921,10 +921,7 @@
         func(handle, side, m, n, a.data.ptr, m, x.data.ptr, incx,
              c.data.ptr, m)
         if not out._f_contiguous:
-<<<<<<< HEAD
             _core.elementwise_copy(c, out)
-=======
-            out[...] = c
     return out
 
 
@@ -1012,5 +1009,4 @@
             cublas.setPointerMode(handle, orig_mode)
         if not out._f_contiguous:
             out[...] = c
->>>>>>> 7c05c5ce
     return out