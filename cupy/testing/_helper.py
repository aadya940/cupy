import contextlib
import inspect
import unittest
from unittest import mock
import warnings

import numpy

import cupy
from cupy._core import internal
import cupyx
import cupyx.scipy.sparse

from cupy.testing._pytest_impl import is_available


if is_available():
    import pytest
<<<<<<< HEAD
    import _pytest.outcomes
    _is_pytest_available = True
    _skip_classes = unittest.SkipTest, _pytest.outcomes.Skipped
=======
except ImportError:
    _skipif = unittest.skipIf
else:
>>>>>>> 82b83360
    _skipif = pytest.mark.skipif
else:
    _is_pytest_available = False
    _skip_classes = unittest.SkipTest,
    _skipif = unittest.skipIf


def with_requires(*requirements):
    """Run a test case only when given requirements are satisfied.

    .. admonition:: Example

       This test case runs only when `numpy>=1.18` is installed.

       >>> from cupy import testing
       ... class Test(unittest.TestCase):
       ...     @testing.with_requires('numpy>=1.18')
       ...     def test_for_numpy_1_18(self):
       ...         pass

    Args:
        requirements: A list of string representing requirement condition to
            run a given test case.

    """
    # Delay import of pkg_resources because it is excruciatingly slow.
    # See https://github.com/pypa/setuptools/issues/510
    import pkg_resources

    ws = pkg_resources.WorkingSet()
    try:
        ws.require(*requirements)
        skip = False
    except pkg_resources.ResolutionError:
        skip = True

    msg = 'requires: {}'.format(','.join(requirements))
    return _skipif(skip, reason=msg)


def numpy_satisfies(version_range):
    """Returns True if numpy version satisfies the specified criteria.

    Args:
        version_range: A version specifier (e.g., `>=1.13.0`).
    """
    # Delay import of pkg_resources because it is excruciatingly slow.
    # See https://github.com/pypa/setuptools/issues/510
    import pkg_resources

    spec = 'numpy{}'.format(version_range)
    try:
        pkg_resources.require(spec)
    except pkg_resources.VersionConflict:
        return False
    return True


def shaped_arange(shape, xp=cupy, dtype=numpy.float32, order='C'):
    """Returns an array with given shape, array module, and dtype.

    Args:
         shape(tuple of int): Shape of returned ndarray.
         xp(numpy or cupy): Array module to use.
         dtype(dtype): Dtype of returned ndarray.
         order({'C', 'F'}): Order of returned ndarray.

    Returns:
         numpy.ndarray or cupy.ndarray:
         The array filled with :math:`1, \\cdots, N` with specified dtype
         with given shape, array module. Here, :math:`N` is
         the size of the returned array.
         If ``dtype`` is ``numpy.bool_``, evens (resp. odds) are converted to
         ``True`` (resp. ``False``).

    """
    dtype = numpy.dtype(dtype)
    a = numpy.arange(1, internal.prod(shape) + 1, 1)
    if dtype == '?':
        a = a % 2 == 0
    elif dtype.kind == 'c':
        a = a + a * 1j
    return xp.array(a.astype(dtype).reshape(shape), order=order)


def shaped_reverse_arange(shape, xp=cupy, dtype=numpy.float32):
    """Returns an array filled with decreasing numbers.

    Args:
         shape(tuple of int): Shape of returned ndarray.
         xp(numpy or cupy): Array module to use.
         dtype(dtype): Dtype of returned ndarray.

    Returns:
         numpy.ndarray or cupy.ndarray:
         The array filled with :math:`N, \\cdots, 1` with specified dtype
         with given shape, array module.
         Here, :math:`N` is the size of the returned array.
         If ``dtype`` is ``numpy.bool_``, evens (resp. odds) are converted to
         ``True`` (resp. ``False``).
    """
    dtype = numpy.dtype(dtype)
    size = internal.prod(shape)
    a = numpy.arange(size, 0, -1)
    if dtype == '?':
        a = a % 2 == 0
    elif dtype.kind == 'c':
        a = a + a * 1j
    return xp.array(a.astype(dtype).reshape(shape))


def shaped_random(
        shape, xp=cupy, dtype=numpy.float32, scale=10, seed=0, order='C'):
    """Returns an array filled with random values.

    Args:
         shape(tuple): Shape of returned ndarray.
         xp(numpy or cupy): Array module to use.
         dtype(dtype): Dtype of returned ndarray.
         scale(float): Scaling factor of elements.
         seed(int): Random seed.

    Returns:
         numpy.ndarray or cupy.ndarray: The array with
         given shape, array module,

    If ``dtype`` is ``numpy.bool_``, the elements are
    independently drawn from ``True`` and ``False``
    with same probabilities.
    Otherwise, the array is filled with samples
    independently and identically drawn
    from uniform distribution over :math:`[0, scale)`
    with specified dtype.
    """
    numpy.random.seed(seed)
    dtype = numpy.dtype(dtype)
    if dtype == '?':
        a = numpy.random.randint(2, size=shape)
    elif dtype.kind == 'c':
        a = numpy.random.rand(*shape) + 1j * numpy.random.rand(*shape)
        a *= scale
    else:
        a = numpy.random.rand(*shape) * scale
    return xp.asarray(a, dtype=dtype, order=order)


def shaped_sparse_random(
        shape, sp=cupyx.scipy.sparse, dtype=numpy.float32,
        density=0.01, format='coo', seed=0):
    """Returns an array filled with random values.

    Args:
        shape (tuple): Shape of returned sparse matrix.
        sp (scipy.sparse or cupyx.scipy.sparse): Sparce matrix module to use.
        dtype (dtype): Dtype of returned sparse matrix.
        density (float): Density of returned sparse matrix.
        format (str): Format of returned sparse matrix.
        seed (int): Random seed.

    Returns:
        The sparse matrix with given shape, array module,
    """
    import scipy.sparse
    n_rows, n_cols = shape
    numpy.random.seed(seed)
    a = scipy.sparse.random(n_rows, n_cols, density).astype(dtype)

    if sp is cupyx.scipy.sparse:
        a = cupyx.scipy.sparse.coo_matrix(a)
    elif sp is not scipy.sparse:
        raise ValueError('Unknown module: {}'.format(sp))

    return a.asformat(format)


def generate_matrix(
        shape, xp=cupy, dtype=numpy.float32, *, singular_values=None):
    r"""Returns a matrix with specified singular values.

    Generates a random matrix with given singular values.
    This function generates a random NumPy matrix (or a stack of matrices) that
    has specified singular values. It can be used to generate the inputs for a
    test that can be instable when the input value behaves bad.
    Notation: denote the shape of the generated array by :math:`(B..., M, N)`,
    and :math:`K = min\{M, N\}`. :math:`B...` may be an empty sequence.

    Args:
        shape (tuple of int): Shape of the generated array, i.e.,
            :math:`(B..., M, N)`.
        xp (numpy or cupy): Array module to use.
        dtype: Dtype of the generated array.
        singular_values (array-like): Singular values of the generated
            matrices. It must be broadcastable to shape :math:`(B..., K)`.

    Returns:
        numpy.ndarray or cupy.ndarray: A random matrix that has specifiec
        singular values.
    """

    if len(shape) <= 1:
        raise ValueError(
            'shape {} is invalid for matrices: too few axes'.format(shape)
        )

    if singular_values is None:
        raise TypeError('singular_values is not given')
    singular_values = xp.asarray(singular_values)

    dtype = numpy.dtype(dtype)
    if dtype.kind not in 'fc':
        raise TypeError('dtype {} is not supported'.format(dtype))

    if not xp.isrealobj(singular_values):
        raise TypeError('singular_values is not real')
    if (singular_values < 0).any():
        raise ValueError('negative singular value is given')

    # Generate random matrices with given singular values. We simply generate
    # orthogonal vectors using SVD on random matrices and then combine them
    # with the given singular values.
    a = xp.random.randn(*shape)
    if dtype.kind == 'c':
        a = a + 1j * xp.random.randn(*shape)
    u, s, vh = xp.linalg.svd(a, full_matrices=False)
    sv = xp.broadcast_to(singular_values, s.shape)
    a = xp.einsum('...ik,...k,...kj->...ij', u, sv, vh)
    return a.astype(dtype)


@contextlib.contextmanager
def assert_warns(expected):
    with warnings.catch_warnings(record=True) as w:
        warnings.simplefilter('always')
        yield

    if any(isinstance(m.message, expected) for m in w):
        return

    try:
        exc_name = expected.__name__
    except AttributeError:
        exc_name = str(expected)

    raise AssertionError('%s not triggerred' % exc_name)


class NumpyAliasTestBase(unittest.TestCase):

    @property
    def func(self):
        raise NotImplementedError()

    @property
    def cupy_func(self):
        return getattr(cupy, self.func)

    @property
    def numpy_func(self):
        return getattr(numpy, self.func)


class NumpyAliasBasicTestBase(NumpyAliasTestBase):

    def test_argspec(self):
        f = inspect.signature
        assert f(self.cupy_func) == f(self.numpy_func)

    def test_docstring(self):
        cupy_func = self.cupy_func
        numpy_func = self.numpy_func
        assert hasattr(cupy_func, '__doc__')
        assert cupy_func.__doc__ is not None
        assert cupy_func.__doc__ != ''
        assert cupy_func.__doc__ is not numpy_func.__doc__


class NumpyAliasValuesTestBase(NumpyAliasTestBase):

    def test_values(self):
        assert self.cupy_func(*self.args) == self.numpy_func(*self.args)


@contextlib.contextmanager
def assert_function_is_called(*args, times_called=1, **kwargs):
    """A handy wrapper for unittest.mock to check if a function is called.

    Args:
        *args: Arguments of `mock.patch`.
        times_called (int): The number of times the function should be
            called. Default is ``1``.
        **kwargs: Keyword arguments of `mock.patch`.

    """
    with mock.patch(*args, **kwargs) as handle:
        yield
        assert handle.call_count == times_called


# TODO(kataoka): remove this alias
AssertFunctionIsCalled = assert_function_is_called<|MERGE_RESOLUTION|>--- conflicted
+++ resolved
@@ -16,19 +16,8 @@
 
 if is_available():
     import pytest
-<<<<<<< HEAD
-    import _pytest.outcomes
-    _is_pytest_available = True
-    _skip_classes = unittest.SkipTest, _pytest.outcomes.Skipped
-=======
-except ImportError:
-    _skipif = unittest.skipIf
-else:
->>>>>>> 82b83360
     _skipif = pytest.mark.skipif
 else:
-    _is_pytest_available = False
-    _skip_classes = unittest.SkipTest,
     _skipif = unittest.skipIf
 
 
