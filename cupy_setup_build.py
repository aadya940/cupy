--- conflicted
+++ resolved
@@ -40,9 +40,6 @@
 MODULES = []
 
 cuda_files = [
-<<<<<<< HEAD
-    'cupy.core._accelerator',
-=======
     'cupy_backends.cuda.api.driver',
     'cupy_backends.cuda.api.runtime',
     'cupy_backends.cuda.libs.cublas',
@@ -51,7 +48,7 @@
     'cupy_backends.cuda.libs.nvrtc',
     'cupy_backends.cuda.libs.profiler',
     'cupy_backends.cuda.stream',
->>>>>>> 718b3c04
+    'cupy.core._accelerator',
     'cupy.core._carray',
     'cupy.core._cub_reduction',
     'cupy.core._dtype',
