--- conflicted
+++ resolved
@@ -147,19 +147,9 @@
     'libcutensor-linux-x86_64-1.3.3.2-archive.tar.xz',
     'libcutensor-windows-x86_64-1.3.3.2-archive.zip'))
 _cutensor_records.append(_make_cutensor_record(
-<<<<<<< HEAD
     '10.2', '1.3.3',
     'libcutensor-linux-x86_64-1.3.3.2-archive.tar.xz',
     'libcutensor-windows-x86_64-1.3.3.2-archive.zip'))
-_cutensor_records.append(_make_cutensor_record(
-    '10.1', '1.2.2',
-    'libcutensor-linux-x86_64-1.2.2.5.tar.gz',
-    'libcutensor-windows-x86_64-1.2.2.5.zip'))
-=======
-    '10.2', '1.3.1',
-    'libcutensor-linux-x86_64-1.3.1.3.tar.gz',
-    'libcutensor-windows-x86_64-1.3.1.3.zip'))
->>>>>>> f98fb9a6
 library_records['cutensor'] = _cutensor_records
 
 
