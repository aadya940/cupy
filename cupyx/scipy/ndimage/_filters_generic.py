--- conflicted
+++ resolved
@@ -119,60 +119,6 @@
     )
 
 
-<<<<<<< HEAD
-# No C++ constructor for CIndexer and CArray so we must manually set the fields
-def _cindexer_ctor(name, shape):
-    if len(shape) == 0:
-        return ('CIndexer<0> {name}; '
-                '((ptrdiff_t*)&{name})[0] = 1;').format(name=name)
-    return ('CIndexer<{ndim}> {name}; {{ '
-            'ptrdiff_t* _raw = (ptrdiff_t*)&{name}; '
-            '_raw[0] = {size}; {shape} }}').format(
-        name=name, ndim=len(shape), size=cupy._core.internal.prod(shape),
-        shape=_assign_array(shape, 1))
-
-
-def _carray_ctor(name, ctype, ptr, shape, strides=None, c_contig=None):
-    # TODO: assuming sizeof(T*) == sizeof(ptrdiff_t)
-    if len(shape) == 0:
-        return ('CArray<{ctype}, 0, true, true> {name}; '
-                '(({ctype}**)&{name})[0] = {ptr}; '
-                '((ptrdiff_t*)&{name})[1] = 1;'
-                ).format(name=name, ctype=ctype, ptr=ptr)
-    if c_contig is None:
-        c_contig = strides is None
-    c_contig = 'true' if c_contig else 'false'
-
-    if strides is None:
-        strides = _contig_strides(shape, 'sizeof({})'.format(ctype))
-
-    return ('CArray<{ctype}, 1, {c_contig}, true> {name}; {{ '
-            'ptrdiff_t* _raw = (ptrdiff_t*)&{name}; '
-            '(({ctype}**)_raw)[0] = {ptr}; '
-            '_raw[1] = {size}; {shape} {strides} }}'
-            ).format(name=name, ctype=ctype, ptr=ptr,
-                     size=cupy._core.internal.prod(shape),
-                     c_contig=c_contig, shape=_assign_array(shape, 2),
-                     strides=_assign_array(strides, 2+len(shape)))
-
-
-def _contig_strides(shape, itemsize):
-    strides = []
-    prod = 1
-    for x in shape[::-1]:
-        strides.append(prod*itemsize if isinstance(itemsize, int) else
-                       '{}*{}'.format(prod, itemsize))
-        prod *= x
-    return tuple(strides[::-1])
-
-
-def _assign_array(array, offset):
-    return ' '.join('_raw[{}] = {};'.format(i, x)
-                    for i, x in enumerate(array, offset))
-
-
-=======
->>>>>>> cd2550f1
 def _get_type_info(param, dtype, types):
     if param.dtype is not None:
         return param.ctype
