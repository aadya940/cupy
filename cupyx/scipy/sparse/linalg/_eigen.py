--- conflicted
+++ resolved
@@ -126,72 +126,6 @@
         return cupy.sort(w)
 
 
-<<<<<<< HEAD
-class _EigshLanczos():
-
-    def __init__(self, A, V, alpha, beta, update_impl='fast'):
-        assert A.ndim == V.ndim == 2
-        assert alpha.ndim == beta.ndim == 1
-        assert A.dtype == V.dtype == alpha.dtype
-        assert A.dtype.char.lower() == beta.dtype.char
-        assert A.shape[0] == A.shape[1] == V.shape[1]
-        assert V.shape[0] == alpha.shape[0] == beta.shape[0]
-
-        self.A = A
-        self.V = V
-        self.alpha = alpha
-        self.beta = beta
-        self.n = V.shape[1]
-        self.ncv = V.shape[0]
-        self.update_impl = update_impl
-        if self.update_impl != 'fast':
-            return
-
-        self.cublas_handle = device.get_cublas_handle()
-        self.cublas_pointer_mode = _cublas.getPointerMode(self.cublas_handle)
-        if A.dtype.char == 'f':
-            self.dotc = _cublas.sdot
-            self.nrm2 = _cublas.snrm2
-            self.gemm = _cublas.sgemm
-        elif A.dtype.char == 'd':
-            self.dotc = _cublas.ddot
-            self.nrm2 = _cublas.dnrm2
-            self.gemm = _cublas.dgemm
-        elif A.dtype.char == 'F':
-            self.dotc = _cublas.cdotc
-            self.nrm2 = _cublas.scnrm2
-            self.gemm = _cublas.cgemm
-        elif A.dtype.char == 'D':
-            self.dotc = _cublas.zdotc
-            self.nrm2 = _cublas.dznrm2
-            self.gemm = _cublas.zgemm
-        else:
-            raise TypeError('invalid dtype ({})'.format(A.dtype))
-        self.one = numpy.array(1.0, A.dtype)
-        self.zero = numpy.array(0.0, A.dtype)
-        self.mone = numpy.array(-1.0, A.dtype)
-        if csr.isspmatrix_csr(A) and cusparse.check_availability('spmv'):
-            self.cusparse_handle = device.get_cusparse_handle()
-            self.spmv_op_a = _cusparse.CUSPARSE_OPERATION_NON_TRANSPOSE
-            self.spmv_alpha = numpy.array(1.0, A.dtype)
-            self.spmv_beta = numpy.array(0.0, A.dtype)
-            self.spmv_cuda_dtype = cusparse._dtype_to_DataType(A.dtype)
-            self.spmv_alg = _cusparse.CUSPARSE_MV_ALG_DEFAULT
-        else:
-            self.cusparse_handle = None
-        self.v = cupy.empty((self.n,), dtype=A.dtype)
-        self.u = cupy.empty((self.n,), dtype=A.dtype)
-        self.uu = cupy.empty((self.ncv,), dtype=A.dtype)
-
-    def update(self, i_start, i_end):
-        assert 0 <= i_start and i_end <= self.ncv
-        if self.update_impl == 'fast':
-            return self._update_fast(i_start, i_end)
-        else:
-            return self._update_asis(i_start, i_end)
-
-    def _update_asis(self, i_start, i_end):
-=======
 def _lanczos_asis(a, V, u, alpha, beta, i_start, i_end):
     for i in range(i_start, i_end):
         u[...] = a @ V[i]
@@ -236,6 +170,9 @@
 
     v = cupy.empty((n,), dtype=A.dtype)
     uu = cupy.empty((ncv,), dtype=A.dtype)
+    one = numpy.array(1.0, dtype=A.dtype)
+    zero = numpy.array(0.0, dtype=A.dtype)
+    mone = numpy.array(-1.0, dtype=A.dtype)
 
     outer_A = A
 
@@ -257,7 +194,6 @@
             spmv_buff = cupy.empty(buff_size, cupy.int8)
 
         v[...] = V[i_start]
->>>>>>> 6e54134c
         for i in range(i_start, i_end):
             # Matrix-vector multiplication
             if cusparse_handle is None:
@@ -281,12 +217,12 @@
             # Orthogonalize
             gemm(cublas_handle, _cublas.CUBLAS_OP_C, _cublas.CUBLAS_OP_N,
                  1, i + 1, n,
-                 1.0, u.data.ptr, n, V.data.ptr, n,
-                 0.0, uu.data.ptr, 1)
+                 one.ctypes.data, u.data.ptr, n, V.data.ptr, n,
+                 zero.ctypes.data, uu.data.ptr, 1)
             gemm(cublas_handle, _cublas.CUBLAS_OP_N, _cublas.CUBLAS_OP_C,
                  n, 1, i + 1,
-                 -1.0, V.data.ptr, n, uu.data.ptr, 1,
-                 1.0, u.data.ptr, n)
+                 mone.ctypes.data, V.data.ptr, n, uu.data.ptr, 1,
+                 one.ctypes.data, u.data.ptr, n)
 
             # Call nrm2
             _cublas.setPointerMode(
@@ -301,97 +237,10 @@
             if i >= i_end - 1:
                 break
 
-<<<<<<< HEAD
-    def _update_fast(self, i_start, i_end):
-        self._spmv_init()
-        self.v[...] = self.V[i_start]
-        for i in range(i_start, i_end):
-            self._spmv(i)
-            self._dotc(i)
-            self._orthogonalize(i)
-            self._norm(i)
-            if i >= i_end - 1:
-                break
-            self._normalize(i)
-        self._spmv_fin()
-        return self.u.copy()
-
-    def _spmv(self, i):
-        if self.cusparse_handle is None:
-            self.u[...] = self.A @ self.v
-        else:
-            _cusparse.spMV(
-                self.cusparse_handle, self.spmv_op_a,
-                self.spmv_alpha.ctypes.data, self.spmv_desc_A.desc,
-                self.spmv_desc_v.desc, self.spmv_beta.ctypes.data,
-                self.spmv_desc_u.desc, self.spmv_cuda_dtype,
-                self.spmv_alg, self.spmv_buff.data.ptr)
-
-    def _spmv_init(self):
-        if self.cusparse_handle is None:
-            return
-        self.spmv_desc_A = cusparse.SpMatDescriptor.create(self.A)
-        self.spmv_desc_v = cusparse.DnVecDescriptor.create(self.v)
-        self.spmv_desc_u = cusparse.DnVecDescriptor.create(self.u)
-        buff_size = _cusparse.spMV_bufferSize(
-            self.cusparse_handle, self.spmv_op_a,
-            self.spmv_alpha.ctypes.data, self.spmv_desc_A.desc,
-            self.spmv_desc_v.desc, self.spmv_beta.ctypes.data,
-            self.spmv_desc_u.desc, self.spmv_cuda_dtype, self.spmv_alg)
-        self.spmv_buff = cupy.empty(buff_size, cupy.int8)
-
-    def _spmv_fin(self):
-        if self.cusparse_handle is None:
-            return
-        # Note: I would like to reuse descriptors and working buffer on the
-        # next update, but I gave it up because it sometimes caused illegal
-        # memory access error.
-        del self.spmv_desc_A
-        del self.spmv_desc_v
-        del self.spmv_desc_u
-        del self.spmv_buff
-
-    def _dotc(self, i):
-        _cublas.setPointerMode(self.cublas_handle,
-                               _cublas.CUBLAS_POINTER_MODE_DEVICE)
-        try:
-            self.dotc(self.cublas_handle, self.n, self.v.data.ptr, 1,
-                      self.u.data.ptr, 1,
-                      self.alpha.data.ptr + i * self.alpha.itemsize)
-        finally:
-            _cublas.setPointerMode(self.cublas_handle,
-                                   self.cublas_pointer_mode)
-
-    def _orthogonalize(self, i):
-        self.gemm(self.cublas_handle,
-                  _cublas.CUBLAS_OP_C, _cublas.CUBLAS_OP_N,
-                  1, i+1, self.n, self.one.ctypes.data,
-                  self.u.data.ptr, self.n, self.V.data.ptr, self.n,
-                  self.zero.ctypes.data, self.uu.data.ptr, 1)
-        self.gemm(self.cublas_handle,
-                  _cublas.CUBLAS_OP_N, _cublas.CUBLAS_OP_C,
-                  self.n, 1, i+1, self.mone.ctypes.data,
-                  self.V.data.ptr, self.n, self.uu.data.ptr, 1,
-                  self.one.ctypes.data, self.u.data.ptr, self.n)
-
-    def _norm(self, i):
-        _cublas.setPointerMode(self.cublas_handle,
-                               _cublas.CUBLAS_POINTER_MODE_DEVICE)
-        try:
-            self.nrm2(self.cublas_handle, self.n, self.u.data.ptr, 1,
-                      self.beta.data.ptr + i * self.beta.itemsize)
-        finally:
-            _cublas.setPointerMode(self.cublas_handle,
-                                   self.cublas_pointer_mode)
-
-    def _normalize(self, i):
-        _kernel_normalize(self.u, self.beta, i, self.n, self.v, self.V)
-=======
             # Normalize
             _kernel_normalize(u, beta, i, n, v, V)
 
     return aux
->>>>>>> 6e54134c
 
 
 _kernel_normalize = cupy.ElementwiseKernel(
