--- conflicted
+++ resolved
@@ -12,11 +12,7 @@
 from cupyx.scipy.sparse import base
 from cupyx.scipy.sparse import compressed
 from cupyx.scipy.sparse import csc
-<<<<<<< HEAD
-from cupyx.scipy.sparse import index
-=======
 from cupyx.scipy.sparse import _index
->>>>>>> 7f401f0c
 from cupyx.scipy.sparse import util
 
 # TODO(leofang): always import cub when hipCUB is supported
@@ -392,17 +388,8 @@
             cupyx.scipy.sparse.csr_matrix: Sparse matrix with single row
         """
         M, N = self.shape
-<<<<<<< HEAD
-        i = int(i)
-        if i < 0:
-            i += M
-        if i < 0 or i >= M:
-            raise IndexError('index (%d) out of range' % i)
-        indptr, indices, data = index._get_csr_submatrix(
-=======
         i = _index._normalize_index(i, M, 'index')
         indptr, indices, data = _index._get_csr_submatrix(
->>>>>>> 7f401f0c
             self.indptr, self.indices, self.data, i, i + 1, 0, N)
         return csr_matrix((data, indices, indptr), shape=(1, N),
                           dtype=self.dtype, copy=False)
@@ -418,35 +405,18 @@
             cupyx.scipy.sparse.csr_matrix: Sparse matrix with single column
         """
         M, N = self.shape
-<<<<<<< HEAD
-        i = int(i)
-        if i < 0:
-            i += N
-        if i < 0 or i >= N:
-            raise IndexError('index (%d) out of range' % i)
-        indptr, indices, data = index._get_csr_submatrix(
-=======
         i = _index._normalize_index(i, N, 'index')
         indptr, indices, data = _index._get_csr_submatrix(
->>>>>>> 7f401f0c
             self.indptr, self.indices, self.data, 0, M, i, i + 1)
         return csr_matrix((data, indices, indptr), shape=(M, 1),
                           dtype=self.dtype, copy=False)
 
     def _get_intXarray(self, row, col):
-<<<<<<< HEAD
-        return self.getrow(row)._minor_index_fancy(col)
-
-    def _get_intXslice(self, row, col):
-        if col.step in (1, None):
-            return self._get_submatrix(row, col, copy=True)
-=======
         raise NotImplementedError()
 
     def _get_intXslice(self, row, col):
         if col.step in (1, None):
             return self._get_submatrix(slice(row, row+1, 1), col, copy=True)
->>>>>>> 7f401f0c
 
         M, N = self.shape
         start, stop, stride = col.indices(N)
@@ -465,15 +435,6 @@
 
         row_indices = (row_indices[ind] - start) // stride
         row_data = row_data[ind]
-<<<<<<< HEAD
-        row_indptr = cupy.array([0, len(row_indices)])
-
-        if stride < 0:
-            row_data = row_data[::-1]
-            row_indices = abs(row_indices[::-1])
-
-        shape = (1, int(cupy.ceil(float(stop - start) / stride)))
-=======
         row_indptr = cupy.array([0, row_indices.size])
 
         if stride < 0:
@@ -481,28 +442,11 @@
             row_indices = cupy.abs(row_indices[::-1])
 
         shape = (1, (stop - start + stride - 1) // stride)
->>>>>>> 7f401f0c
         return csr_matrix((row_data, row_indices, row_indptr), shape=shape,
                           dtype=self.dtype, copy=False)
 
     def _get_sliceXint(self, row, col):
         if row.step in (1, None):
-<<<<<<< HEAD
-            return self._get_submatrix(row, col, copy=True)
-        return self._major_slice(row)._get_submatrix(minor=col)
-
-    def _get_sliceXarray(self, row, col):
-        return self._major_slice(row)._minor_index_fancy(col)
-
-    def _get_arrayXint(self, row, col):
-        return self._major_index_fancy(row)._get_submatrix(minor=col)
-
-    def _get_arrayXslice(self, row, col):
-        if col.step not in (1, None):
-            col = cupy.arange(*col.indices(self.shape[1]))
-            return self._get_arrayXarray(row, col)
-        return self._major_index_fancy(row)._get_submatrix(minor=col)
-=======
             return self._get_submatrix(row, slice(col, col+1, 1), copy=True)
         return self._major_slice(row)._get_submatrix(
             minor=slice(col, col+1, 1))
@@ -515,7 +459,6 @@
 
     def _get_arrayXslice(self, row, col):
         raise NotImplementedError()
->>>>>>> 7f401f0c
 
 
 def isspmatrix_csr(x):
