import numpy
try:
    import scipy.sparse
    scipy_available = True
except ImportError:
    scipy_available = False

import warnings

import cupy
from cupy import core
from cupy.creation import basic
from cupy import cusparse
from cupyx.scipy.sparse import base
from cupyx.scipy.sparse import data as sparse_data
from cupyx.scipy.sparse import util
from cupyx.scipy.sparse import sputils

from cupyx.scipy.sparse import index


class _compressed_sparse_matrix(sparse_data._data_matrix,
                                sparse_data._minmax_mixin,
                                index.IndexMixin):

    _compress_getitem_kern = core.ElementwiseKernel(
        'T d, S ind, int32 minor', 'raw T answer',
        'if (ind == minor) atomicAdd(&answer[0], d);',
        'compress_getitem')

    _compress_getitem_complex_kern = core.ElementwiseKernel(
        'T real, T imag, S ind, int32 minor',
        'raw T answer_real, raw T answer_imag',
        '''
        if (ind == minor) {
          atomicAdd(&answer_real[0], real);
          atomicAdd(&answer_imag[0], imag);
        }
        ''',
        'compress_getitem_complex')

    _max_reduction_kern = core.RawKernel(r'''
        extern "C" __global__
        void max_reduction(double* data, int* x, int* y, int length,
                           double* z) {
            // Get the index of the block
            int tid = blockIdx.x * blockDim.x + threadIdx.x;

            // Calculate the block length
            int block_length = y[tid] - x[tid];

            // Select initial value based on the block density
            double running_value = 0;
            if (block_length == length){
                running_value = data[x[tid]];
            } else {
                running_value = 0;
            }

            // Iterate over the block and update
            for (int entry = x[tid]; entry < y[tid]; entry++){
                if (data[entry] != data[entry]){
                    // Check for NaN
                    running_value = nan("");
                    break;
                } else {
                    // Check for a value update
                    if (data[entry] > running_value){
                        running_value = data[entry];
                    }
                }
            }

            // Store in the return function
            z[tid] = running_value;
        }
        ''', 'max_reduction')

    _max_nonzero_reduction_kern = core.RawKernel(r'''
        extern "C" __global__
        void max_nonzero_reduction(double* data, int* x, int* y, int length,
                                   double* z) {
            // Get the index of the block
            int tid = blockIdx.x * blockDim.x + threadIdx.x;

            // Calculate the block length
            int block_length = y[tid] - x[tid];

            // Select initial value based on the block density
            double running_value = 0;
            if (block_length > 0){
                running_value = data[x[tid]];
            } else {
                running_value = 0;
            }

            // Iterate over the section of the sparse matrix
            for (int entry = x[tid]; entry < y[tid]; entry++){
                if (data[entry] != data[entry]){
                    // Check for NaN
                    running_value = nan("");
                    break;
                } else {
                    // Check for a value update
                    if (running_value < data[entry]){
                        running_value = data[entry];
                    }
                }
            }

            // Store in the return function
            z[tid] = running_value;
        }
        ''', 'max_nonzero_reduction')

    _min_reduction_kern = core.RawKernel(r'''
        extern "C" __global__
        void min_reduction(double* data, int* x, int* y, int length,
                           double* z) {
            // Get the index of the block
            int tid = blockIdx.x * blockDim.x + threadIdx.x;

            // Calculate the block length
            int block_length = y[tid] - x[tid];

            // Select initial value based on the block density
            double running_value = 0;
            if (block_length == length){
                running_value = data[x[tid]];
            } else {
                running_value = 0;
            }

            // Iterate over the block to update the initial value
            for (int entry = x[tid]; entry < y[tid]; entry++){
                if (data[entry] != data[entry]){
                    // Check for NaN
                    running_value = nan("");
                    break;
                } else {
                    // Check for a value update
                    if (data[entry] < running_value){
                        running_value = data[entry];
                    }
                }
            }

            // Store in the return function
            z[tid] = running_value;
        }
        ''', 'min_reduction')

    _min_nonzero_reduction_kern = core.RawKernel(r'''
        extern "C" __global__
        void min_nonzero_reduction(double* data, int* x, int* y, int length,
                                   double* z) {
            // Get the index of hte block
            int tid = blockIdx.x * blockDim.x + threadIdx.x;

            // Calculate the block length
            int block_length = y[tid] - x[tid];

            // Select initial value based on the block density
            double running_value = 0;
            if (block_length > 0){
                running_value = data[x[tid]];
            } else {
                running_value = 0;
            }

            // Iterate over the section of the sparse matrix
            for (int entry = x[tid]; entry < y[tid]; entry++){
                if (data[entry] != data[entry]){
                    // Check for NaN
                    running_value = nan("");
                    break;
                } else {
                    // Check for a value update
                    if (running_value > data[entry]){
                        running_value = data[entry];
                    }
                }
            }

            // Store in the return function
            z[tid] = running_value;
        }
        ''', 'min_nonzero_reduction')

    _max_arg_reduction_kern = core.RawKernel(r'''
        extern "C" __global__
        void max_arg_reduction(double* data, int* indices, int* x, int* y,
                               int length, long long* z) {
            // Get the index of the block
            int tid = blockIdx.x * blockDim.x + threadIdx.x;

            // Calculate the block length
            int block_length = y[tid] - x[tid];

            // Select initial value based on the block density
            int data_index = 0;
            double data_value = 0;

            if (block_length == length){
                // Block is dense. Fill the first value
                data_value = data[x[tid]];
                data_index = indices[x[tid]];
            } else if (block_length > 0)  {
                // Block has at least one zero. Assign first occurrence as the
                // starting reference
                data_value = 0;
                for (data_index = 0; data_index < length; data_index++){
                    if (data_index != indices[x[tid] + data_index] ||
                        x[tid] + data_index >= y[tid]){
                        break;
                    }
                }
            } else {
                 // Zero valued array
                data_value = 0;
                data_index = 0;
            }

            // Iterate over the section of the sparse matrix
            for (int entry = x[tid]; entry < y[tid]; entry++){
                if (data[entry] != data[entry]){
                    // Check for NaN
                    data_value = nan("");
                    data_index = 0;
                    break;
                } else {
                    // Check for a value update
                    if (data[entry] > data_value){
                        data_index = indices[entry];
                        data_value = data[entry];
                    }
                }
            }

            // Store in the return function
            z[tid] = data_index;
        }
        ''', 'max_arg_reduction')

    _min_arg_reduction_kern = core.RawKernel(r'''
        extern "C" __global__
        void min_arg_reduction(double* data, int* indices, int* x, int* y,
                               int length, long long* z) {
            // Get the index of hte block
            int tid = blockIdx.x * blockDim.x + threadIdx.x;

            // Calculate the block length
            int block_length = y[tid] - x[tid];

            // Select initial value based on the block density
            int data_index = 0;
            double data_value = 0;

            if (block_length == length){
                // Block is dense. Fill the first value
                data_value = data[x[tid]];
                data_index = indices[x[tid]];
            } else if (block_length > 0)  {
                // Block has at least one zero. Assign first occurrence as the
                // starting reference
                data_value = 0;
                for (data_index = 0; data_index < length; data_index++){
                    if (data_index != indices[x[tid] + data_index] ||
                        x[tid] + data_index >= y[tid]){
                        break;
                    }
                }
            } else {
                // Zero valued array
                data_value = 0;
                data_index = 0;
            }

            // Iterate over the section of the sparse matrix
            for (int entry = x[tid]; entry < y[tid]; entry++){
                if (data[entry] != data[entry]){
                    // Check for NaN
                    data_value = nan("");
                    data_index = 0;
                    break;
                } else {
                    // Check for a value update
                    if (data[entry] < data_value){
                        data_index = indices[entry];
                        data_value = data[entry];
                    }
                }
            }

            // Store in the return function
            z[tid] = data_index;

        }
        ''', 'min_arg_reduction')

    # TODO(leofang): rewrite a more load-balanced approach than this naive one?
    _has_sorted_indices_kern = core.ElementwiseKernel(
        'raw T indptr, raw T indices',
        'bool diff',
        '''
        bool diff_out = true;
        for (T jj = indptr[i]; jj < indptr[i+1] - 1; jj++) {
            if (indices[jj] > indices[jj+1]){
                diff_out = false;
            }
        }
        diff = diff_out;
        ''', 'has_sorted_indices')

    # TODO(leofang): rewrite a more load-balanced approach than this naive one?
    _has_canonical_format_kern = core.ElementwiseKernel(
        'raw T indptr, raw T indices',
        'bool diff',
        '''
        bool diff_out = true;
        if (indptr[i] > indptr[i+1]) {
            diff = false;
            return;
        }
        for (T jj = indptr[i]; jj < indptr[i+1] - 1; jj++) {
            if (indices[jj] >= indices[jj+1]) {
                diff_out = false;
            }
        }
        diff = diff_out;
        ''', 'has_canonical_format')

    def __init__(self, arg1, shape=None, dtype=None, copy=False):
        if shape is not None:
            if not util.isshape(shape):
                raise ValueError('invalid shape (must be a 2-tuple of int)')
            shape = int(shape[0]), int(shape[1])

        if base.issparse(arg1):
            x = arg1.asformat(self.format)
            data = x.data
            indices = x.indices
            indptr = x.indptr

            if arg1.format != self.format:
                # When formats are differnent, all arrays are already copied
                copy = False

            if shape is None:
                shape = arg1.shape

        elif util.isshape(arg1):
            m, n = arg1
            m, n = int(m), int(n)
            data = basic.zeros(0, dtype if dtype else 'd')
            indices = basic.zeros(0, 'i')
            indptr = basic.zeros(self._swap(m, n)[0] + 1, dtype='i')
            # shape and copy argument is ignored
            shape = (m, n)
            copy = False

        elif scipy_available and scipy.sparse.issparse(arg1):
            # Convert scipy.sparse to cupyx.scipy.sparse
            x = arg1.asformat(self.format)
            data = cupy.array(x.data)
            indices = cupy.array(x.indices, dtype='i')
            indptr = cupy.array(x.indptr, dtype='i')
            copy = False

            if shape is None:
                shape = arg1.shape

        elif isinstance(arg1, tuple) and len(arg1) == 3:
            data, indices, indptr = arg1
            if not (base.isdense(data) and data.ndim == 1 and
                    base.isdense(indices) and indices.ndim == 1 and
                    base.isdense(indptr) and indptr.ndim == 1):
                raise ValueError(
                    'data, indices, and indptr should be 1-D')

            if len(data) != len(indices):
                raise ValueError('indices and data should have the same size')

        elif base.isdense(arg1):
            if arg1.ndim > 2:
                raise TypeError('expected dimension <= 2 array or matrix')
            elif arg1.ndim == 1:
                arg1 = arg1[None]
            elif arg1.ndim == 0:
                arg1 = arg1[None, None]
            data, indices, indptr = self._convert_dense(arg1)
            copy = False
            if shape is None:
                shape = arg1.shape

        else:
            raise ValueError(
                'Unsupported initializer format')

        if dtype is None:
            dtype = data.dtype
        else:
            dtype = numpy.dtype(dtype)

        if dtype != 'f' and dtype != 'd' and dtype != 'F' and dtype != 'D':
            raise ValueError(
                'Only float32, float64, complex64 and complex128 '
                'are supported')

        data = data.astype(dtype, copy=copy)
        sparse_data._data_matrix.__init__(self, data)

        self.indices = indices.astype('i', copy=copy)
        self.indptr = indptr.astype('i', copy=copy)

        if shape is None:
            shape = self._swap(len(indptr) - 1, int(indices.max()) + 1)

        major, minor = self._swap(*shape)
        if len(indptr) != major + 1:
            raise ValueError('index pointer size (%d) should be (%d)'
                             % (len(indptr), major + 1))

        self._descr = cusparse.MatDescriptor.create()
        self._shape = shape

    def _prune_array(self, array):
        """Return an array equivalent to the input array. If the input
        array is a view of a much larger array, copy its contents to a
        newly allocated array. Otherwise, return the input unchanged.
        """
        if array.base is not None and array.size < array.base.size // 2:
            return array.copy()
        return array

    def prune(self):
        """Remove empty space after all non-zero elements.
        """
        major_dim = self._swap(*self.shape)[0]

        if len(self.indptr) != major_dim + 1:
            raise ValueError('index pointer has invalid length')
        if len(self.indices) < self.nnz:
            raise ValueError('indices array has fewer than nnz elements')
        if len(self.data) < self.nnz:
            raise ValueError('data array has fewer than nnz elements')

        self.indices = self._prune_array(self.indices[:self.nnz])
        self.data = self._prune_array(self.data[:self.nnz])

    def _with_data(self, data, copy=True):
        if copy:
            return self.__class__(
                (data, self.indices.copy(), self.indptr.copy()),
                shape=self.shape,
                dtype=data.dtype)
        else:
            return self.__class__(
                (data, self.indices, self.indptr),
                shape=self.shape,
                dtype=data.dtype)

    def _convert_dense(self, x):
        raise NotImplementedError

    def _swap(self, x, y):
        raise NotImplementedError

    def _add_sparse(self, other, alpha, beta):
        raise NotImplementedError

    def _add(self, other, lhs_negative, rhs_negative):
        if cupy.isscalar(other):
            if other == 0:
                if lhs_negative:
                    return -self
                else:
                    return self.copy()
            else:
                raise NotImplementedError(
                    'adding a nonzero scalar to a sparse matrix is not '
                    'supported')
        elif base.isspmatrix(other):
            alpha = -1 if lhs_negative else 1
            beta = -1 if rhs_negative else 1
            return self._add_sparse(other, alpha, beta)
        elif base.isdense(other):
            if lhs_negative:
                if rhs_negative:
                    return -self.todense() - other
                else:
                    return other - self.todense()
            else:
                if rhs_negative:
                    return self.todense() - other
                else:
                    return self.todense() + other
        else:
            return NotImplemented

    def __add__(self, other):
        return self._add(other, False, False)

    def __radd__(self, other):
        return self._add(other, False, False)

    def __sub__(self, other):
        return self._add(other, False, True)

    def __rsub__(self, other):
        return self._add(other, True, False)

    def _get_intXint(self, row, col):
        M, N = self._swap(*self.shape)
        major, minor = self._swap(*(row, col))

        indptr, indices, data = index._get_csr_submatrix(
            self.indptr, self.indices, self.data,
            major, major + 1, minor, minor + 1)
        return data.sum(dtype=self.dtype)

    def _get_sliceXslice(self, row, col):

        major, minor = self._swap(*(row, col))
        if major.step in (1, None) and minor.step in (1, None):
            return self._get_submatrix(major, minor, copy=True)
        return self._major_slice(major)._minor_slice(minor)

    def _get_arrayXarray(self, row, col):
        # inner indexing
        idx_dtype = self.indices.dtype
        M, N = self._swap(*self.shape)
        major, minor = self._swap(*(row, col))
        major = cupy.asarray(major, dtype=idx_dtype)
        minor = cupy.asarray(minor, dtype=idx_dtype)

        val = index._csr_sample_values(
            M, N, self.indptr, self.indices, self.data,
            major.ravel(), minor.ravel())

        if major.ndim == 1:
            # Scipy returns `matrix` here
            return val
        return self.__class__(val.reshape(major.shape))

    def _get_columnXarray(self, row, col):
        # outer indexing
        major, minor = self._swap(*(row, col))
        return self._major_index_fancy(major)._minor_index_fancy(minor)

    def _major_index_fancy(self, idx):
        """Index along the major axis where idx is an array of ints.
        """

        _, N = self._swap(*self.shape)
        M = len(idx)
        new_shape = self._swap(*(M, N))
        if M == 0:
            return self.__class__(new_shape)

        row_nnz = cupy.diff(self.indptr)
        idx_dtype = self.indices.dtype
        res_indptr = cupy.zeros(M+1, dtype=idx_dtype)
        cupy.cumsum(row_nnz[idx], out=res_indptr[1:])

        res_indices, res_data = index._csr_row_index(
            idx, self.indptr,
            self.indices, self.data, res_indptr)

        return self.__class__((res_data, res_indices, res_indptr),
                              shape=new_shape, copy=False)

    def _minor_index_fancy(self, idx):
        """Index along the minor axis where idx is an array of ints.
        """

        idx_dtype = self.indices.dtype
        idx = cupy.asarray(idx, dtype=idx_dtype).ravel()

        M, N = self._swap(*self.shape)
        k = len(idx)
        new_shape = self._swap(*(M, k))
        if k == 0:
            return self.__class__(new_shape)

        # pass 1: count idx entries and compute new indptr
        col_order = cupy.argsort(idx).astype(idx_dtype, copy=False)

        index1_outs = index._csr_column_index1(idx, self.indptr, self.indices)
        res_indptr, indices_mask, col_counts, sort_idxs = index1_outs

        # pass 2: copy indices/data for selected idxs

        res_indices, res_data = index._csr_column_index2(
            col_order, col_counts, sort_idxs, self.indptr, indices_mask,
            self.data, res_indptr)

        return self.__class__((res_data, res_indices, res_indptr),
                              shape=new_shape, copy=False)

    def _minor_slice(self, idx, copy=False):
        """Index along the minor axis where idx is a slice object.
        """

        if idx == slice(None):
            return self.copy() if copy else self

        M, N = self._swap(*self.shape)
        start, stop, step = idx.indices(N)
        N = len(range(start, stop, step))
        if N == 0:
            return self.__class__(self._swap(*(M, N)))
        if step == 1:
            return self._get_submatrix(minor=idx, copy=copy)
        # TODO: don't fall back to fancy indexing here
        return self._minor_index_fancy(cupy.arange(start, stop, step))

    @staticmethod
    def _process_slice(sl, num):
        if sl is None:
            i0, i1 = 0, num
        elif isinstance(sl, slice):
            i0, i1, stride = sl.indices(num)
            if stride != 1:
                raise ValueError('slicing with step != 1 not supported')
            i0 = min(i0, i1)  # give an empty slice when i0 > i1
        elif sputils.isintlike(sl):
            if sl < 0:
                sl += num
            i0, i1 = sl, sl + 1
            if i0 < 0 or i1 > num:
                raise IndexError('index out of bounds: 0 <= %d < %d <= %d' %
                                 (i0, i1, num))
        else:
            raise TypeError('expected slice or scalar')

        return i0, i1

    def _get_single(self, major, minor):
        start = self.indptr[major]
        end = self.indptr[major + 1]
        answer = cupy.zeros((), self.dtype)
        data = self.data[start:end]
        indices = self.indices[start:end]
        if self.dtype.kind == 'c':
            self._compress_getitem_complex_kern(
                data.real, data.imag, indices, minor, answer.real, answer.imag)
        else:
            self._compress_getitem_kern(
                data, indices, minor, answer)
        return answer[()]

    def _get_submatrix(self, major=None, minor=None, copy=False):
        """Return a submatrix of this matrix.
        major, minor: None, int, or slice with step 1
        """
        M, N = self._swap(*self.shape)
        i0, i1 = self._process_slice(major, M)
        j0, j1 = self._process_slice(minor, N)

        if i0 == 0 and j0 == 0 and i1 == M and j1 == N:
            return self.copy() if copy else self

        indptr, indices, data = index._get_csr_submatrix(
            self.indptr, self.indices, self.data, i0, i1, j0, j1)

        shape = self._swap(*(i1 - i0, j1 - j0))
        return self.__class__((data, indices, indptr), shape=shape,
                              dtype=self.dtype, copy=False)

    def _major_slice(self, idx, copy=False):
        """Index along the major axis where idx is a slice object.
        """

        if idx == slice(None):
            return self.copy() if copy else self

        M, N = self._swap(*self.shape)
        start, stop, step = idx.indices(M)
        M = len(range(start, stop, step))
        new_shape = self._swap(*(M, N))
        if M == 0:
            return self.__class__(new_shape)

        row_nnz = cupy.diff(self.indptr)
        idx_dtype = self.indices.dtype
        res_indptr = cupy.zeros(M+1, dtype=idx_dtype)
        cupy.cumsum(row_nnz[idx], out=res_indptr[1:])

        if step == 1:
            all_idx = slice(self.indptr[start], self.indptr[stop])
            res_indices = cupy.array(self.indices[all_idx], copy=copy)
            res_data = cupy.array(self.data[all_idx], copy=copy)
        else:
            res_indices, res_data = index._csr_row_slice(
                start, stop, step, self.indptr, self.indices, self.data,
                res_indptr)

        return self.__class__((res_data, res_indices, res_indptr),
                              shape=new_shape, copy=False)

<<<<<<< HEAD
    def _set_intXint(self, row, col, x):
        i, j = self._swap(*(row, col))
        self._set_many(i, j, x)

    def _set_arrayXarray(self, row, col, x):
        i, j = self._swap(*(row, col))
        self._set_many(i, j, x)

    def _set_arrayXarray_sparse(self, row, col, x):
        # clear entries that will be overwritten
        self._zero_many(*self._swap(*(row, col)))

        M, N = row.shape  # matches col.shape
        broadcast_row = M != 1 and x.shape[0] == 1
        broadcast_col = N != 1 and x.shape[1] == 1
        r, c = x.row, x.col
        x = cupy.asarray(x.data, dtype=self.dtype)
        if broadcast_row:
            r = cupy.repeat(cupy.arange(M), len(r))
            c = cupy.tile(c, M)
            x = cupy.tile(x, M)
        if broadcast_col:
            r = cupy.repeat(r, N)
            c = cupy.tile(cupy.arange(N), len(c))
            x = cupy.repeat(x, N)
        # only assign entries in the new sparsity structure
        i, j = self._swap(*(row[r, c], col[r, c]))
        self._set_many(i, j, x)

    def _setdiag(self, values, k):
        if 0 in self.shape:
            return

        M, N = self.shape
        broadcast = (values.ndim == 0)

        if k < 0:
            if broadcast:
                max_index = min(M + k, N)
            else:
                max_index = min(M + k, N, len(values))
            i = cupy.arange(max_index, dtype=self.indices.dtype)
            j = cupy.arange(max_index, dtype=self.indices.dtype)
            i -= k

        else:
            if broadcast:
                max_index = min(M, N - k)
            else:
                max_index = min(M, N - k, len(values))
            i = cupy.arange(max_index, dtype=self.indices.dtype)
            j = cupy.arange(max_index, dtype=self.indices.dtype)
            j += k

        if not broadcast:
            values = values[:len(i)]

        self[i, j] = values

    def _prepare_indices(self, i, j):
        M, N = self._swap(*self.shape)

        def check_bounds(indices, bound):
            idx = indices.max()
            if idx >= bound:
                raise IndexError('index (%d) out of range (>= %d)' %
                                 (idx, bound))
            idx = indices.min()
            if idx < -bound:
                raise IndexError('index (%d) out of range (< -%d)' %
                                 (idx, bound))

        i = cupy.array(i, dtype=self.indices.dtype,
                       copy=False, ndmin=1).ravel()
        j = cupy.array(j, dtype=self.indices.dtype,
                       copy=False, ndmin=1).ravel()
        check_bounds(i, M)
        check_bounds(j, N)
        return i, j, M, N

    def _set_many(self, i, j, x):
        """Sets value at each (i, j) to x
        Here (i,j) index major and minor respectively, and must not contain
        duplicate entries.
        """
        i, j, M, N = self._prepare_indices(i, j)
        x = cupy.array(x, dtype=self.dtype, copy=False, ndmin=1).ravel()

        n_samples = x.size
        offsets = cupy.empty(n_samples, dtype=self.indices.dtype)
        ret = index._csr_sample_offsets(M, N, self.indptr, self.indices, n_samples,
                                        i, j, offsets)
        if ret == 1:
            # rinse and repeat
            self.sum_duplicates()
            index._csr_sample_offsets(M, N, self.indptr, self.indices, 
	        n_samples, i, j, offsets)

        if -1 not in offsets:
            # only affects existing non-zero cells
            self.data[offsets] = x
            return

        else:
            warnings.warn("Changing the sparsity structure of a "
                          "{}_matrix is expensive."
                          " lil_matrix is more efficient.".format(self.format))
            # replace where possible
            mask = offsets > -1
            self.data[offsets[mask]] = x[mask]
            # only insertions remain
            mask = ~mask
            i = i[mask]
            i[i < 0] += M
            j = j[mask]
            j[j < 0] += N
            self._insert_many(i, j, x[mask])

    def _zero_many(self, i, j):
        """Sets value at each (i, j) to zero, preserving sparsity structure.
        Here (i,j) index major and minor respectively.
        """
        i, j, M, N = self._prepare_indices(i, j)

        n_samples = len(i)
        offsets = cupy.empty(n_samples, dtype=self.indices.dtype)
        ret = csr_sample_offsets(M, N, self.indptr, self.indices, n_samples,
                                 i, j, offsets)
        if ret == 1:
            # rinse and repeat
            self.sum_duplicates()
            csr_sample_offsets(M, N, self.indptr, self.indices, n_samples,
                               i, j, offsets)

        # only assign zeros to the existing sparsity structure
        self.data[offsets[offsets > -1]] = 0

    def _insert_many(self, i, j, x):
        """Inserts new nonzero at each (i, j) with value x
        Here (i,j) index major and minor respectively.
        i, j and x must be non-empty, 1d arrays.
        Inserts each major group (e.g. all entries per row) at a time.
        Maintains has_sorted_indices property.
        Modifies i, j, x in place.
        """
        order = cupy.argsort(i)  # stable for duplicates
        i = i.take(order)
        j = j.take(order)
        x = x.take(order)

        do_sort = self.has_sorted_indices

        # Update index data type
        idx_dtype = sputils.get_index_dtype((self.indices, self.indptr),
                                            maxval=(self.indptr[-1] + x.size))
        self.indptr = cupy.asarray(self.indptr, dtype=idx_dtype)
        self.indices = cupy.asarray(self.indices, dtype=idx_dtype)
        i = cupy.asarray(i, dtype=idx_dtype)
        j = cupy.asarray(j, dtype=idx_dtype)

        # Collate old and new in chunks by major index
        indices_parts = []
        data_parts = []
        ui, ui_indptr = cupy.unique(i, return_index=True)

        to_add = cupy.asarray(len(j), ui_indptr.dtype)
        ui_indptr = cupy.hstack([ui_indptr, to_add])
        new_nnzs = cupy.diff(ui_indptr)
        prev = 0
        for c, (ii, js, je) in enumerate(zip(ui, ui_indptr, ui_indptr[1:])):
            # old entries
            start = self.indptr[prev]
            stop = self.indptr[ii]
            indices_parts.append(self.indices[start:stop])
            data_parts.append(self.data[start:stop])

            # handle duplicate j: keep last setting
            uj, uj_indptr = cupy.unique(j[js:je][::-1], return_index=True)
            if len(uj) == je - js:
                indices_parts.append(j[js:je])
                data_parts.append(x[js:je])
            else:
                indices_parts.append(j[js:je][::-1][uj_indptr])
                data_parts.append(x[js:je][::-1][uj_indptr])
                new_nnzs[c] = len(uj)

            prev = ii

        # remaining old entries
        start = self.indptr[ii]
        indices_parts.append(self.indices[start:])
        data_parts.append(self.data[start:])

        # update attributes
        self.indices = cupy.concatenate(indices_parts)
        self.data = cupy.concatenate(data_parts)
        nnzs = cupy.empty(self.indptr.shape, dtype=idx_dtype)
        nnzs[0] = idx_dtype(0)
        indptr_diff = cupy.diff(self.indptr)
        indptr_diff[ui] += new_nnzs
        nnzs[1:] = indptr_diff
        self.indptr = cupy.cumsum(nnzs, out=nnzs)

        if do_sort:
            # TODO: only sort where necessary
            self.has_sorted_indices = False
            self.sort_indices()

        self.check_format(full_check=False)

    def check_format(self, full_check=True):
        """check whether the matrix format is valid

        Args:
            full_check (bool): optional. If `True`,
                rigorous check, O(N) operations. Otherwise
                basic check, O(1) operations (default True).
        """
        # use _swap to determine proper bounds
        major_name, minor_name = self._swap(*('row', 'column'))
        major_dim, minor_dim = self._swap(*self.shape)

        # index arrays should have integer data types
        if self.indptr.dtype.kind != 'i':
            warnings.warn("indptr array has non-integer dtype ({})"
                          "".format(self.indptr.dtype.name))
        if self.indices.dtype.kind != 'i':
            warnings.warn("indices array has non-integer dtype ({})"
                          "".format(self.indices.dtype.name))

        idx_dtype = sputils.get_index_dtype((self.indptr, self.indices))
        self.indptr = cupy.asarray(self.indptr, dtype=idx_dtype)
        self.indices = cupy.asarray(self.indices, dtype=idx_dtype)

        # @TODO: Is this necessary?
        # self.data = sputils.to_native(self.data)

        # check array shapes
        for x in [self.data.ndim, self.indices.ndim, self.indptr.ndim]:
            if x != 1:
                raise ValueError('data, indices, and indptr should be 1-D')

        # check index pointer
        if (len(self.indptr) != major_dim + 1):
            raise ValueError("index pointer size ({}) should be ({})"
                             "".format(len(self.indptr), major_dim + 1))
        if (self.indptr[0] != 0):
            raise ValueError("index pointer should start with 0")

        # check index and data arrays
        if (len(self.indices) != len(self.data)):
            raise ValueError("indices and data should have the same size")
        if (self.indptr[-1] > len(self.indices)):
            raise ValueError("Last value of index pointer should be less than "
                             "the size of index and data arrays")

        self.prune()

        if full_check:
            # check format validity (more expensive)
            if self.nnz > 0:
                if self.indices.max() >= minor_dim:
                    raise ValueError("{} index values must be < {}"
                                     "".format(minor_name, minor_dim))
                if self.indices.min() < 0:
                    raise ValueError("{} index values must be >= 0"
                                     "".format(minor_name))
                if cupy.diff(self.indptr).min() < 0:
                    raise ValueError("index pointer values must form a "
                                     "non-decreasing sequence")

    @property
    def has_canonical_format(self):
=======
    def __get_has_canonical_format(self):
        """Determine whether the matrix has sorted indices and no duplicates.

        Returns
            bool: ``True`` if the above applies, otherwise ``False``.

        .. note::
            :attr:`has_canonical_format` implies :attr:`has_sorted_indices`, so
            if the latter flag is ``False``, so will the former be; if the
            former is found ``True``, the latter flag is also set.

        .. warning::
            Getting this property might synchronize the device.

        """
        # Modified from the SciPy counterpart.

        # In CuPy the implemented conversions do not exactly match those of
        # SciPy's, so it's hard to put this exactly as where it is in SciPy,
        # but this should do the job.
        if self.data.size == 0:
            self._has_canonical_format = True
        # check to see if result was cached
        elif not getattr(self, '_has_sorted_indices', True):
            # not sorted => not canonical
            self._has_canonical_format = False
        elif not hasattr(self, '_has_canonical_format'):
            is_canonical = self._has_canonical_format_kern(
                self.indptr, self.indices, size=self.indptr.size-1)
            self._has_canonical_format = bool(is_canonical.all())
>>>>>>> 034a891c
        return self._has_canonical_format

    def __set_has_canonical_format(self, val):
        """Taken from SciPy as is."""
        self._has_canonical_format = bool(val)
        if val:
            self.has_sorted_indices = True

    has_canonical_format = property(fget=__get_has_canonical_format,
                                    fset=__set_has_canonical_format)

    def __get_sorted(self):
        """Determine whether the matrix has sorted indices.

        Returns
            bool:
                ``True`` if the indices of the matrix are in sorted order,
                otherwise ``False``.

        .. warning::
            Getting this property might synchronize the device.

        """
        # Modified from the SciPy counterpart.

        # In CuPy the implemented conversions do not exactly match those of
        # SciPy's, so it's hard to put this exactly as where it is in SciPy,
        # but this should do the job.
        if self.data.size == 0:
            self._has_sorted_indices = True
        # check to see if result was cached
        elif not hasattr(self, '_has_sorted_indices'):
            is_sorted = self._has_sorted_indices_kern(
                self.indptr, self.indices, size=self.indptr.size-1)
            self._has_sorted_indices = bool(is_sorted.all())
        return self._has_sorted_indices

    def __set_sorted(self, val):
        self._has_sorted_indices = bool(val)

    has_sorted_indices = property(fget=__get_sorted, fset=__set_sorted)

    def get_shape(self):
        """Returns the shape of the matrix.

        Returns:
            tuple: Shape of the matrix.

        """
        return self._shape

    def __get_sorted(self):
        """Determine whether the matrix has sorted indices

        Returns:
            - True: if the indices of the matrix are in sorted order
            - False: otherwise
        """

        # first check to see if result was cached
        if not hasattr(self, '_has_sorted_indices'):
            self._has_sorted_indices = index._csr_has_sorted_indices(
                len(self.indptr) - 1, self.indptr, self.indices)
        return self._has_sorted_indices

    def __set_sorted(self, val):
        self._has_sorted_indices = bool(val)

    has_sorted_indices = property(fget=__get_sorted, fset=__set_sorted)

    def getnnz(self, axis=None):
        """Returns the number of stored values, including explicit zeros.

        Args:
            axis: Not supported yet.

        Returns:
            int: The number of stored values.

        """
        if axis is None:
            return self.data.size
        else:
            raise ValueError

    def sorted_indices(self):
        """Return a copy of this matrix with sorted indices

        .. warning::
            Calling this function might synchronize the device.

        """
        # Taken from SciPy as is.
        A = self.copy()
        A.sort_indices()
        return A

    def sort_indices(self):
        # Unlike in SciPy, here this is implemented in child classes because
        # each child needs to call its own sort function from cuSPARSE
        raise NotImplementedError

    def sum_duplicates(self):
        """Eliminate duplicate matrix entries by adding them together.

        .. note::
            This is an *in place* operation.

        .. warning::
            Calling this function might synchronize the device.

        """
        if self.has_canonical_format:
            return
        # TODO(leofang): add a kernel for compressed sparse matrices without
        # converting to coo
        coo = self.tocoo()
        coo.sum_duplicates()
        self.__init__(coo.asformat(self.format))
        self.has_canonical_format = True

    #####################
    # Reduce operations #
    #####################

    def _minor_reduce(self, ufunc, axis, nonzero):
        """Reduce nonzeros with a ufunc over the minor axis when non-empty

        Can be applied to a function of self.data by supplying data parameter.
        Warning: this does not call sum_duplicates()

        Args:
            ufunc (object): Function handle giving the operation to be
                conducted.
            axis (int): Matrix over which the reduction should be
                conducted.

        Returns:
            (cupy.ndarray): Reduce result for nonzeros in each
                major_index.

        """

        # Call to the appropriate kernel function
        if axis == 1:
            # Create the vector to hold output
            value = cupy.zeros(self.shape[0]).astype(cupy.float64)

            if nonzero:
                # Perform the calculation
                if ufunc == cupy.amax:
                    self._max_nonzero_reduction_kern(
                        (self.shape[0],), (1,),
                        (self.data.astype(cupy.float64),
                         self.indptr[:len(self.indptr) - 1],
                         self.indptr[1:], cupy.int64(self.shape[1]),
                         value))
                if ufunc == cupy.amin:
                    self._min_nonzero_reduction_kern(
                        (self.shape[0],), (1,),
                        (self.data.astype(cupy.float64),
                         self.indptr[:len(self.indptr) - 1],
                         self.indptr[1:], cupy.int64(self.shape[1]),
                         value))

            else:
                # Perform the calculation
                if ufunc == cupy.amax:
                    self._max_reduction_kern(
                        (self.shape[0],), (1,),
                        (self.data.astype(cupy.float64),
                         self.indptr[:len(self.indptr) - 1],
                         self.indptr[1:], cupy.int64(self.shape[1]),
                         value))
                if ufunc == cupy.amin:
                    self._min_reduction_kern(
                        (self.shape[0],), (1,),
                        (self.data.astype(cupy.float64),
                         self.indptr[:len(self.indptr) - 1],
                         self.indptr[1:], cupy.int64(self.shape[1]),
                         value))

        if axis == 0:
            # Create the vector to hold output
            value = cupy.zeros(self.shape[1]).astype(cupy.float64)

            if nonzero:
                # Perform the calculation
                if ufunc == cupy.amax:
                    self._max_nonzero_reduction_kern(
                        (self.shape[1],), (1,),
                        (self.data.astype(cupy.float64),
                         self.indptr[:len(self.indptr) - 1],
                         self.indptr[1:], cupy.int64(self.shape[0]),
                         value))
                if ufunc == cupy.amin:
                    self._min_nonzero_reduction_kern(
                        (self.shape[1],), (1,),
                        (self.data.astype(cupy.float64),
                         self.indptr[:len(self.indptr) - 1],
                         self.indptr[1:], cupy.int64(self.shape[0]),
                         value))
            else:
                # Perform the calculation
                if ufunc == cupy.amax:
                    self._max_reduction_kern(
                        (self.shape[1],), (1,),
                        (self.data.astype(cupy.float64),
                         self.indptr[:len(self.indptr) - 1],
                         self.indptr[1:], cupy.int64(self.shape[0]),
                         value))
                if ufunc == cupy.amin:
                    self._min_reduction_kern(
                        (self.shape[1],), (1,),
                        (self.data.astype(cupy.float64),
                         self.indptr[:len(self.indptr) - 1],
                         self.indptr[1:], cupy.int64(self.shape[0]),
                         value))

        return value

    def _arg_minor_reduce(self, ufunc, axis):
        """Reduce nonzeros with a ufunc over the minor axis when non-empty

        Can be applied to a function of self.data by supplying data parameter.
        Warning: this does not call sum_duplicates()

        Args:
            ufunc (object): Function handle giving the operation to be
                conducted.
            axis (int): Maxtrix over which the reduction should be conducted

        Returns:
            (cupy.ndarray): Reduce result for nonzeros in each
                major_index

        """

        # Call to the appropriate kernel function
        if axis == 1:
            # Create the vector to hold output
            value = cupy.zeros(self.shape[0]).astype(cupy.int64)

            # Perform the calculation
            if ufunc == cupy.argmax:
                self._max_arg_reduction_kern(
                    (self.shape[0],), (1,),
                    (self.data.astype(cupy.float64), self.indices,
                     self.indptr[:len(self.indptr) - 1],
                     self.indptr[1:], cupy.int64(self.shape[1]),
                     value))
            if ufunc == cupy.argmin:
                self._min_arg_reduction_kern(
                    (self.shape[0],), (1,),
                    (self.data.astype(cupy.float64), self.indices,
                     self.indptr[:len(self.indptr) - 1],
                     self.indptr[1:], cupy.int64(self.shape[1]),
                     value))

        if axis == 0:
            # Create the vector to hold output
            value = cupy.zeros(self.shape[1]).astype(cupy.int64)

            # Perform the calculation
            if ufunc == cupy.argmax:
                self._max_arg_reduction_kern(
                    (self.shape[1],), (1,),
                    (self.data.astype(cupy.float64), self.indices,
                     self.indptr[:len(self.indptr) - 1],
                     self.indptr[1:], cupy.int64(self.shape[0]),
                     value))
            if ufunc == cupy.argmin:
                self._min_arg_reduction_kern(
                    (self.shape[1],), (1,),
                    (self.data.astype(cupy.float64), self.indices,
                     self.indptr[:len(self.indptr) - 1],
                     self.indptr[1:],
                     cupy.int64(self.shape[0]), value))

        return value<|MERGE_RESOLUTION|>--- conflicted
+++ resolved
@@ -699,7 +699,6 @@
         return self.__class__((res_data, res_indices, res_indptr),
                               shape=new_shape, copy=False)
 
-<<<<<<< HEAD
     def _set_intXint(self, row, col, x):
         i, j = self._swap(*(row, col))
         self._set_many(i, j, x)
@@ -971,9 +970,6 @@
                     raise ValueError("index pointer values must form a "
                                      "non-decreasing sequence")
 
-    @property
-    def has_canonical_format(self):
-=======
     def __get_has_canonical_format(self):
         """Determine whether the matrix has sorted indices and no duplicates.
 
@@ -1004,7 +1000,6 @@
             is_canonical = self._has_canonical_format_kern(
                 self.indptr, self.indices, size=self.indptr.size-1)
             self._has_canonical_format = bool(is_canonical.all())
->>>>>>> 034a891c
         return self._has_canonical_format
 
     def __set_has_canonical_format(self, val):
