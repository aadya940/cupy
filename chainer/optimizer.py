--- conflicted
+++ resolved
@@ -55,13 +55,8 @@
 
         self.t = 0
         self.tuples = []
-<<<<<<< HEAD
-        for p, g in zip(*params_grads):
+        for p, g in zip(params, grads):
             with cuda.get_device(p):
-=======
-        for p, g in zip(params, grads):
-            with cuda.using_device(p):
->>>>>>> 68a70d54
                 state = self.init_state(p, g)
                 self.tuples.append((p, g, state))
 
