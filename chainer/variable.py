--- conflicted
+++ resolved
@@ -176,12 +176,7 @@
 
             in_data = tuple(x.data for x in func.inputs)
             out_grad = tuple(None if y is None else y.grad for y in outputs)
-<<<<<<< HEAD
-            func._check_data_type_backward(in_data, out_grad)
             with cuda.get_device(*(in_data + out_grad)):
-=======
-            with cuda.using_device(*(in_data + out_grad)):
->>>>>>> 68a70d54
                 gxs = func.backward(in_data, out_grad)
             assert len(gxs) == len(in_data)
 
