"""Thin wrapper of CUSOLVER."""

cimport cython  # NOQA

from cupy_backends.cuda.api cimport driver
from cupy_backends.cuda.api cimport runtime
from cupy_backends.cuda cimport stream as stream_module

###############################################################################
# Extern
###############################################################################

cdef extern from '../cupy_cuComplex.h':
    ctypedef struct cuComplex 'cuComplex':
        float x, y

    ctypedef struct cuDoubleComplex 'cuDoubleComplex':
        double x, y

cdef extern from '../cupy_cusolver.h' nogil:
    # Context
    int cusolverDnCreate(Handle* handle)
    int cusolverSpCreate(SpHandle* handle)
    int cusolverDnDestroy(Handle handle)
    int cusolverSpDestroy(SpHandle handle)

    # Stream
    int cusolverDnGetStream(Handle handle, driver.Stream* streamId)
    int cusolverSpGetStream(SpHandle handle, driver.Stream* streamId)
    int cusolverDnSetStream(Handle handle, driver.Stream streamId)
    int cusolverSpSetStream(SpHandle handle, driver.Stream streamId)

    # Library Property
    int cusolverGetProperty(LibraryPropertyType type, int* value)

    # libraryPropertyType_t
    int MAJOR_VERSION
    int MINOR_VERSION
    int PATCH_LEVEL

    ###########################################################################
    # Dense LAPACK Functions (Linear Solver)
    ###########################################################################

    # Cholesky factorization
    int cusolverDnSpotrf_bufferSize(Handle handle, FillMode uplo, int n,
                                    float* A, int lda, int* lwork)
    int cusolverDnDpotrf_bufferSize(Handle handle, FillMode uplo, int n,
                                    double* A, int lda, int* lwork)
    int cusolverDnCpotrf_bufferSize(Handle handle, FillMode uplo, int n,
                                    cuComplex* A, int lda, int* lwork)
    int cusolverDnZpotrf_bufferSize(Handle handle, FillMode uplo, int n,
                                    cuDoubleComplex* A, int lda, int* lwork)

    int cusolverDnSpotrf(Handle handle, FillMode uplo, int n,
                         float* A, int lda,
                         float* work, int lwork, int* devInfo)
    int cusolverDnDpotrf(Handle handle, FillMode uplo, int n,
                         double* A, int lda,
                         double* work, int lwork, int* devInfo)
    int cusolverDnCpotrf(Handle handle, FillMode uplo, int n,
                         cuComplex* A, int lda,
                         cuComplex* work, int lwork, int* devInfo)
    int cusolverDnZpotrf(Handle handle, FillMode uplo, int n,
                         cuDoubleComplex* A, int lda,
                         cuDoubleComplex* work, int lwork, int* devInfo)

    int cusolverDnSpotrs(Handle handle, FillMode uplo, int n, int nrhs,
                         const float* A, int lda,
                         float* B, int ldb, int* devInfo)
    int cusolverDnDpotrs(Handle handle, FillMode uplo, int n, int nrhs,
                         const double* A, int lda,
                         double* B, int ldb, int* devInfo)
    int cusolverDnCpotrs(Handle handle, FillMode uplo, int n, int nrhs,
                         const cuComplex* A, int lda,
                         cuComplex* B, int ldb, int* devInfo)
    int cusolverDnZpotrs(Handle handle, FillMode uplo, int n, int nrhs,
                         const cuDoubleComplex* A, int lda,
                         cuDoubleComplex* B, int ldb, int* devInfo)

    int cusolverDnSpotrfBatched(Handle handle, FillMode uplo, int n,
                                float** Aarray, int lda,
                                int* infoArray, int batchSize)
    int cusolverDnDpotrfBatched(Handle handle, FillMode uplo, int n,
                                double** Aarray, int lda,
                                int* infoArray, int batchSize)
    int cusolverDnCpotrfBatched(Handle handle, FillMode uplo, int n,
                                cuComplex** Aarray, int lda,
                                int* infoArray, int batchSize)
    int cusolverDnZpotrfBatched(Handle handle, FillMode uplo, int n,
                                cuDoubleComplex** Aarray, int lda,
                                int* infoArray, int batchSize)

    int cusolverDnSpotrsBatched(Handle handle, FillMode uplo, int n,
                                int nrhs, float** Aarray, int lda,
                                float** Barray, int ldb,
                                int* devInfo, int batchSize)
    int cusolverDnDpotrsBatched(Handle handle, FillMode uplo, int n,
                                int nrhs, double** Aarray, int lda,
                                double** Barray, int ldb,
                                int* devInfo, int batchSize)
    int cusolverDnCpotrsBatched(Handle handle, FillMode uplo, int n,
                                int nrhs, cuComplex** Aarray, int lda,
                                cuComplex** Barray, int ldb,
                                int* devInfo, int batchSize)
    int cusolverDnZpotrsBatched(Handle handle, FillMode uplo, int n,
                                int nrhs, cuDoubleComplex** Aarray, int lda,
                                cuDoubleComplex** Barray, int ldb,
                                int* devInfo, int batchSize)

    # LU factorization
    int cusolverDnSgetrf_bufferSize(Handle handle, int m, int n,
                                    float* A, int lda, int* lwork)
    int cusolverDnDgetrf_bufferSize(Handle handle, int m, int n,
                                    double* A, int lda, int* lwork)
    int cusolverDnCgetrf_bufferSize(Handle handle, int m, int n,
                                    cuComplex* A, int lda, int* lwork)
    int cusolverDnZgetrf_bufferSize(Handle handle, int m, int n,
                                    cuDoubleComplex* A, int lda, int* lwork)

    int cusolverDnSgetrf(Handle handle, int m, int n,
                         float* A, int lda,
                         float* work, int* devIpiv, int* devInfo)
    int cusolverDnDgetrf(Handle handle, int m, int n,
                         double* A, int lda,
                         double* work, int* devIpiv, int* devInfo)
    int cusolverDnCgetrf(Handle handle, int m, int n,
                         cuComplex* A, int lda,
                         cuComplex* work, int* devIpiv, int* devInfo)
    int cusolverDnZgetrf(Handle handle, int m, int n,
                         cuDoubleComplex* A, int lda,
                         cuDoubleComplex* work, int* devIpiv, int* devInfo)

    # TODO(anaruse): laswp

    # LU solve
    int cusolverDnSgetrs(Handle handle, Operation trans, int n, int nrhs,
                         const float* A, int lda, const int* devIpiv,
                         float* B, int ldb, int* devInfo)
    int cusolverDnDgetrs(Handle handle, Operation trans, int n, int nrhs,
                         const double* A, int lda, const int* devIpiv,
                         double* B, int ldb, int* devInfo)
    int cusolverDnCgetrs(Handle handle, Operation trans, int n, int nrhs,
                         const cuComplex* A, int lda, const int* devIpiv,
                         cuComplex* B, int ldb, int* devInfo)
    int cusolverDnZgetrs(Handle handle, Operation trans, int n, int nrhs,
                         const cuDoubleComplex* A, int lda, const int* devIpiv,
                         cuDoubleComplex* B, int ldb, int* devInfo)

    # QR factorization
    int cusolverDnSgeqrf_bufferSize(Handle handle, int m, int n,
                                    float* A, int lda, int* lwork)
    int cusolverDnDgeqrf_bufferSize(Handle handle, int m, int n,
                                    double* A, int lda, int* lwork)
    int cusolverDnCgeqrf_bufferSize(Handle handle, int m, int n,
                                    cuComplex* A, int lda, int* lwork)
    int cusolverDnZgeqrf_bufferSize(Handle handle, int m, int n,
                                    cuDoubleComplex* A, int lda, int* lwork)

    int cusolverDnSgeqrf(Handle handle, int m, int n,
                         float* A, int lda, float* tau,
                         float* work, int lwork, int* devInfo)
    int cusolverDnDgeqrf(Handle handle, int m, int n,
                         double* A, int lda, double* tau,
                         double* work, int lwork, int* devInfo)
    int cusolverDnCgeqrf(Handle handle, int m, int n,
                         cuComplex* A, int lda, cuComplex* tau,
                         cuComplex* work, int lwork, int* devInfo)
    int cusolverDnZgeqrf(Handle handle, int m, int n,
                         cuDoubleComplex* A, int lda, cuDoubleComplex* tau,
                         cuDoubleComplex* work, int lwork, int* devInfo)

    # Generate unitary matrix Q from QR factorization.
    int cusolverDnSorgqr_bufferSize(Handle handle, int m, int n, int k,
                                    const float* A, int lda,
                                    const float* tau, int* lwork)
    int cusolverDnDorgqr_bufferSize(Handle handle, int m, int n, int k,
                                    const double* A, int lda,
                                    const double* tau, int* lwork)
    int cusolverDnCungqr_bufferSize(Handle handle, int m, int n, int k,
                                    const cuComplex* A, int lda,
                                    const cuComplex* tau, int* lwork)
    int cusolverDnZungqr_bufferSize(Handle handle, int m, int n, int k,
                                    const cuDoubleComplex* A, int lda,
                                    const cuDoubleComplex* tau, int* lwork)

    int cusolverDnSorgqr(Handle handle, int m, int n, int k,
                         float* A, int lda,
                         const float* tau,
                         float* work, int lwork, int* devInfo)
    int cusolverDnDorgqr(Handle handle, int m, int n, int k,
                         double* A, int lda,
                         const double* tau,
                         double* work, int lwork, int* devInfo)
    int cusolverDnCungqr(Handle handle, int m, int n, int k,
                         cuComplex* A, int lda,
                         const cuComplex* tau,
                         cuComplex* work, int lwork, int* devInfo)
    int cusolverDnZungqr(Handle handle, int m, int n, int k,
                         cuDoubleComplex* A, int lda,
                         const cuDoubleComplex* tau,
                         cuDoubleComplex* work, int lwork, int* devInfo)

    # Compute Q**T*b in solve min||A*x = b||
    int cusolverDnSormqr_bufferSize(Handle handle, SideMode side,
                                    Operation trans, int m, int n, int k,
                                    const float* A, int lda,
                                    const float* tau,
                                    const float* C, int ldc,
                                    int* lwork)
    int cusolverDnDormqr_bufferSize(Handle handle, SideMode side,
                                    Operation trans, int m, int n, int k,
                                    const double* A, int lda,
                                    const double* tau,
                                    const double* C, int ldc,
                                    int* lwork)
    int cusolverDnCunmqr_bufferSize(Handle handle, SideMode side,
                                    Operation trans, int m, int n, int k,
                                    const cuComplex* A, int lda,
                                    const cuComplex* tau,
                                    const cuComplex* C, int ldc,
                                    int* lwork)
    int cusolverDnZunmqr_bufferSize(Handle handle, SideMode side,
                                    Operation trans, int m, int n, int k,
                                    const cuDoubleComplex* A, int lda,
                                    const cuDoubleComplex* tau,
                                    const cuDoubleComplex* C, int ldc,
                                    int* lwork)

    int cusolverDnSormqr(Handle handle, SideMode side, Operation trans,
                         int m, int n, int k,
                         const float* A, int lda,
                         const float* tau,
                         float* C, int ldc, float* work,
                         int lwork, int* devInfo)
    int cusolverDnDormqr(Handle handle, SideMode side, Operation trans,
                         int m, int n, int k,
                         const double* A, int lda,
                         const double* tau,
                         double* C, int ldc, double* work,
                         int lwork, int* devInfo)
    int cusolverDnCunmqr(Handle handle, SideMode side, Operation trans,
                         int m, int n, int k,
                         const cuComplex* A, int lda,
                         const cuComplex* tau,
                         cuComplex* C, int ldc, cuComplex* work,
                         int lwork, int* devInfo)
    int cusolverDnZunmqr(Handle handle, SideMode side, Operation trans,
                         int m, int n, int k,
                         const cuDoubleComplex* A, int lda,
                         const cuDoubleComplex* tau,
                         cuDoubleComplex* C, int ldc, cuDoubleComplex* work,
                         int lwork, int* devInfo)

    # L*D*L**T,U*D*U**T factorization
    int cusolverDnSsytrf_bufferSize(Handle handle, int n,
                                    float* A, int lda, int* lwork)
    int cusolverDnDsytrf_bufferSize(Handle handle, int n,
                                    double* A, int lda, int* lwork)
    int cusolverDnCsytrf_bufferSize(Handle handle, int n,
                                    cuComplex* A, int lda, int* lwork)
    int cusolverDnZsytrf_bufferSize(Handle handle, int n,
                                    cuDoubleComplex* A, int lda, int* lwork)

    int cusolverDnSsytrf(Handle handle, FillMode uplo, int n,
                         float* A, int lda, int* ipiv,
                         float* work, int lwork, int* devInfo)
    int cusolverDnDsytrf(Handle handle, FillMode uplo, int n,
                         double* A, int lda, int* ipiv,
                         double* work, int lwork, int* devInfo)
    int cusolverDnCsytrf(Handle handle, FillMode uplo, int n,
                         cuComplex* A, int lda, int* ipiv,
                         cuComplex* work, int lwork, int* devInfo)
    int cusolverDnZsytrf(Handle handle, FillMode uplo, int n,
                         cuDoubleComplex* A, int lda, int* ipiv,
                         cuDoubleComplex* work, int lwork, int* devInfo)

<<<<<<< HEAD
    # Solve A * X = B using iterative refinement
    int cusolverDnZZgesv_bufferSize(Handle handle, int n, int nrhs,
                                    cuDoubleComplex *dA, int ldda, int *dipiv,
                                    cuDoubleComplex *dB, int lddb,
                                    cuDoubleComplex *dX, int lddx,
                                    void *dWorkspace, size_t *lwork_bytes)
    int cusolverDnZCgesv_bufferSize(Handle handle, int n, int nrhs,
                                    cuDoubleComplex *dA, int ldda, int *dipiv,
                                    cuDoubleComplex *dB, int lddb,
                                    cuDoubleComplex *dX, int lddx,
                                    void *dWorkspace, size_t *lwork_bytes)
    int cusolverDnZYgesv_bufferSize(Handle handle, int n, int nrhs,
                                    cuDoubleComplex *dA, int ldda, int *dipiv,
                                    cuDoubleComplex *dB, int lddb,
                                    cuDoubleComplex *dX, int lddx,
                                    void *dWorkspace, size_t *lwork_bytes)
    int cusolverDnZKgesv_bufferSize(Handle handle, int n, int nrhs,
                                    cuDoubleComplex *dA, int ldda, int *dipiv,
                                    cuDoubleComplex *dB, int lddb,
                                    cuDoubleComplex *dX, int lddx,
                                    void *dWorkspace, size_t *lwork_bytes)
    int cusolverDnCCgesv_bufferSize(Handle handle, int n, int nrhs,
                                    cuComplex *dA, int ldda, int *dipiv,
                                    cuComplex *dB, int lddb,
                                    cuComplex *dX, int lddx,
                                    void *dWorkspace, size_t *lwork_bytes)
    int cusolverDnCYgesv_bufferSize(Handle handle, int n, int nrhs,
                                    cuComplex *dA, int ldda, int *dipiv,
                                    cuComplex *dB, int lddb,
                                    cuComplex *dX, int lddx,
                                    void *dWorkspace, size_t *lwork_bytes)
    int cusolverDnCKgesv_bufferSize(Handle handle, int n, int nrhs,
                                    cuComplex *dA, int ldda, int *dipiv,
                                    cuComplex *dB, int lddb,
                                    cuComplex *dX, int lddx,
                                    void *dWorkspace, size_t *lwork_bytes)
    int cusolverDnDDgesv_bufferSize(Handle handle, int n, int nrhs,
                                    double *dA, int ldda, int *dipiv,
                                    double *dB, int lddb,
                                    double *dX, int lddx,
                                    void *dWorkspace, size_t *lwork_bytes)
    int cusolverDnDSgesv_bufferSize(Handle handle, int n, int nrhs,
                                    double *dA, int ldda, int *dipiv,
                                    double *dB, int lddb,
                                    double *dX, int lddx,
                                    void *dWorkspace, size_t *lwork_bytes)
    int cusolverDnDXgesv_bufferSize(Handle handle, int n, int nrhs,
                                    double *dA, int ldda, int *dipiv,
                                    double *dB, int lddb,
                                    double *dX, int lddx,
                                    void *dWorkspace, size_t *lwork_bytes)
    int cusolverDnDHgesv_bufferSize(Handle handle, int n, int nrhs,
                                    double *dA, int ldda, int *dipiv,
                                    double *dB, int lddb,
                                    double *dX, int lddx,
                                    void *dWorkspace, size_t *lwork_bytes)
    int cusolverDnSSgesv_bufferSize(Handle handle, int n, int nrhs,
                                    float *dA, int ldda, int *dipiv,
                                    float *dB, int lddb,
                                    float *dX, int lddx,
                                    void *dWorkspace, size_t *lwork_bytes)
    int cusolverDnSXgesv_bufferSize(Handle handle, int n, int nrhs,
                                    float *dA, int ldda, int *dipiv,
                                    float *dB, int lddb,
                                    float *dX, int lddx,
                                    void *dWorkspace, size_t *lwork_bytes)
    int cusolverDnSHgesv_bufferSize(Handle handle, int n, int nrhs,
                                    float *dA, int ldda, int *dipiv,
=======
    # Compute least square solution to A * X = B using iterative refinement
    int cusolverDnZZgels_bufferSize(Handle handle, int m, int n, int nrhs,
                                    cuDoubleComplex *dA, int ldda,
                                    cuDoubleComplex *dB, int lddb,
                                    cuDoubleComplex *dX, int lddx,
                                    void *dWorkspace, size_t *lwork_bytes)
    int cusolverDnZCgels_bufferSize(Handle handle, int m, int n, int nrhs,
                                    cuDoubleComplex *dA, int ldda,
                                    cuDoubleComplex *dB, int lddb,
                                    cuDoubleComplex *dX, int lddx,
                                    void *dWorkspace, size_t *lwork_bytes)
    int cusolverDnZYgels_bufferSize(Handle handle, int m, int n, int nrhs,
                                    cuDoubleComplex *dA, int ldda,
                                    cuDoubleComplex *dB, int lddb,
                                    cuDoubleComplex *dX, int lddx,
                                    void *dWorkspace, size_t *lwork_bytes)
    int cusolverDnZKgels_bufferSize(Handle handle, int m, int n, int nrhs,
                                    cuDoubleComplex *dA, int ldda,
                                    cuDoubleComplex *dB, int lddb,
                                    cuDoubleComplex *dX, int lddx,
                                    void *dWorkspace, size_t *lwork_bytes)
    int cusolverDnCCgels_bufferSize(Handle handle, int m, int n, int nrhs,
                                    cuComplex *dA, int ldda,
                                    cuComplex *dB, int lddb,
                                    cuComplex *dX, int lddx,
                                    void *dWorkspace, size_t *lwork_bytes)
    int cusolverDnCYgels_bufferSize(Handle handle, int m, int n, int nrhs,
                                    cuComplex *dA, int ldda,
                                    cuComplex *dB, int lddb,
                                    cuComplex *dX, int lddx,
                                    void *dWorkspace, size_t *lwork_bytes)
    int cusolverDnCKgels_bufferSize(Handle handle, int m, int n, int nrhs,
                                    cuComplex *dA, int ldda,
                                    cuComplex *dB, int lddb,
                                    cuComplex *dX, int lddx,
                                    void *dWorkspace, size_t *lwork_bytes)
    int cusolverDnDDgels_bufferSize(Handle handle, int m, int n, int nrhs,
                                    double *dA, int ldda,
                                    double *dB, int lddb,
                                    double *dX, int lddx,
                                    void *dWorkspace, size_t *lwork_bytes)
    int cusolverDnDSgels_bufferSize(Handle handle, int m, int n, int nrhs,
                                    double *dA, int ldda,
                                    double *dB, int lddb,
                                    double *dX, int lddx,
                                    void *dWorkspace, size_t *lwork_bytes)
    int cusolverDnDXgels_bufferSize(Handle handle, int m, int n, int nrhs,
                                    double *dA, int ldda,
                                    double *dB, int lddb,
                                    double *dX, int lddx,
                                    void *dWorkspace, size_t *lwork_bytes)
    int cusolverDnDHgels_bufferSize(Handle handle, int m, int n, int nrhs,
                                    double *dA, int ldda,
                                    double *dB, int lddb,
                                    double *dX, int lddx,
                                    void *dWorkspace, size_t *lwork_bytes)
    int cusolverDnSSgels_bufferSize(Handle handle, int m, int n, int nrhs,
                                    float *dA, int ldda,
                                    float *dB, int lddb,
                                    float *dX, int lddx,
                                    void *dWorkspace, size_t *lwork_bytes)
    int cusolverDnSXgels_bufferSize(Handle handle, int m, int n, int nrhs,
                                    float *dA, int ldda,
                                    float *dB, int lddb,
                                    float *dX, int lddx,
                                    void *dWorkspace, size_t *lwork_bytes)
    int cusolverDnSHgels_bufferSize(Handle handle, int m, int n, int nrhs,
                                    float *dA, int ldda,
>>>>>>> db1588ad
                                    float *dB, int lddb,
                                    float *dX, int lddx,
                                    void *dWorkspace, size_t *lwork_bytes)

<<<<<<< HEAD
    int cusolverDnZZgesv(Handle handle, int n, int nrhs,
                         cuDoubleComplex *dA, int ldda, int *dipiv,
=======
    int cusolverDnZZgels(Handle handle, int m, int n, int nrhs,
                         cuDoubleComplex *dA, int ldda,
>>>>>>> db1588ad
                         cuDoubleComplex *dB, int lddb,
                         cuDoubleComplex *dX, int lddx,
                         void *dWorkspace, size_t lwork_bytes,
                         int *iter, int *dInfo)
<<<<<<< HEAD
    int cusolverDnZCgesv(Handle handle, int n, int nrhs,
                         cuDoubleComplex *dA, int ldda, int *dipiv,
=======
    int cusolverDnZCgels(Handle handle, int m, int n, int nrhs,
                         cuDoubleComplex *dA, int ldda,
>>>>>>> db1588ad
                         cuDoubleComplex *dB, int lddb,
                         cuDoubleComplex *dX, int lddx,
                         void *dWorkspace, size_t lwork_bytes,
                         int *iter, int *dInfo)
<<<<<<< HEAD
    int cusolverDnZYgesv(Handle handle, int n, int nrhs,
                         cuDoubleComplex *dA, int ldda, int *dipiv,
=======
    int cusolverDnZYgels(Handle handle, int m, int n, int nrhs,
                         cuDoubleComplex *dA, int ldda,
>>>>>>> db1588ad
                         cuDoubleComplex *dB, int lddb,
                         cuDoubleComplex *dX, int lddx,
                         void *dWorkspace, size_t lwork_bytes,
                         int *iter, int *dInfo)
<<<<<<< HEAD
    int cusolverDnZKgesv(Handle handle, int n, int nrhs,
                         cuDoubleComplex *dA, int ldda, int *dipiv,
=======
    int cusolverDnZKgels(Handle handle, int m, int n, int nrhs,
                         cuDoubleComplex *dA, int ldda,
>>>>>>> db1588ad
                         cuDoubleComplex *dB, int lddb,
                         cuDoubleComplex *dX, int lddx,
                         void *dWorkspace, size_t lwork_bytes,
                         int *iter, int *dInfo)
<<<<<<< HEAD
    int cusolverDnCCgesv(Handle handle, int n, int nrhs,
                         cuComplex *dA, int ldda, int *dipiv,
=======
    int cusolverDnCCgels(Handle handle, int m, int n, int nrhs,
                         cuComplex *dA, int ldda,
>>>>>>> db1588ad
                         cuComplex *dB, int lddb,
                         cuComplex *dX, int lddx,
                         void *dWorkspace, size_t lwork_bytes,
                         int *iter, int *dInfo)
<<<<<<< HEAD
    int cusolverDnCYgesv(Handle handle, int n, int nrhs,
                         cuComplex *dA, int ldda, int *dipiv,
=======
    int cusolverDnCYgels(Handle handle, int m, int n, int nrhs,
                         cuComplex *dA, int ldda,
>>>>>>> db1588ad
                         cuComplex *dB, int lddb,
                         cuComplex *dX, int lddx,
                         void *dWorkspace, size_t lwork_bytes,
                         int *iter, int *dInfo)
<<<<<<< HEAD
    int cusolverDnCKgesv(Handle handle, int n, int nrhs,
                         cuComplex *dA, int ldda, int *dipiv,
=======
    int cusolverDnCKgels(Handle handle, int m, int n, int nrhs,
                         cuComplex *dA, int ldda,
>>>>>>> db1588ad
                         cuComplex *dB, int lddb,
                         cuComplex *dX, int lddx,
                         void *dWorkspace, size_t lwork_bytes,
                         int *iter, int *dInfo)
<<<<<<< HEAD
    int cusolverDnDDgesv(Handle handle, int n, int nrhs,
                         double *dA, int ldda, int *dipiv,
=======
    int cusolverDnDDgels(Handle handle, int m, int n, int nrhs,
                         double *dA, int ldda,
>>>>>>> db1588ad
                         double *dB, int lddb,
                         double *dX, int lddx,
                         void *dWorkspace, size_t lwork_bytes,
                         int *iter, int *dInfo)
<<<<<<< HEAD
    int cusolverDnDSgesv(Handle handle, int n, int nrhs,
                         double *dA, int ldda, int *dipiv,
=======
    int cusolverDnDSgels(Handle handle, int m, int n, int nrhs,
                         double *dA, int ldda,
>>>>>>> db1588ad
                         double *dB, int lddb,
                         double *dX, int lddx,
                         void *dWorkspace, size_t lwork_bytes,
                         int *iter, int *dInfo)
<<<<<<< HEAD
    int cusolverDnDXgesv(Handle handle, int n, int nrhs,
                         double *dA, int ldda, int *dipiv,
=======
    int cusolverDnDXgels(Handle handle, int m, int n, int nrhs,
                         double *dA, int ldda,
>>>>>>> db1588ad
                         double *dB, int lddb,
                         double *dX, int lddx,
                         void *dWorkspace, size_t lwork_bytes,
                         int *iter, int *dInfo)
<<<<<<< HEAD
    int cusolverDnDHgesv(Handle handle, int n, int nrhs,
                         double *dA, int ldda, int *dipiv,
=======
    int cusolverDnDHgels(Handle handle, int m, int n, int nrhs,
                         double *dA, int ldda,
>>>>>>> db1588ad
                         double *dB, int lddb,
                         double *dX, int lddx,
                         void *dWorkspace, size_t lwork_bytes,
                         int *iter, int *dInfo)
<<<<<<< HEAD
    int cusolverDnSSgesv(Handle handle, int n, int nrhs,
                         float *dA, int ldda, int *dipiv,
=======
    int cusolverDnSSgels(Handle handle, int m, int n, int nrhs,
                         float *dA, int ldda,
>>>>>>> db1588ad
                         float *dB, int lddb,
                         float *dX, int lddx,
                         void *dWorkspace, size_t lwork_bytes,
                         int *iter, int *dInfo)
<<<<<<< HEAD
    int cusolverDnSXgesv(Handle handle, int n, int nrhs,
                         float *dA, int ldda, int *dipiv,
=======
    int cusolverDnSXgels(Handle handle, int m, int n, int nrhs,
                         float *dA, int ldda,
>>>>>>> db1588ad
                         float *dB, int lddb,
                         float *dX, int lddx,
                         void *dWorkspace, size_t lwork_bytes,
                         int *iter, int *dInfo)
<<<<<<< HEAD
    int cusolverDnSHgesv(Handle handle, int n, int nrhs,
                         float *dA, int ldda, int *dipiv,
=======
    int cusolverDnSHgels(Handle handle, int m, int n, int nrhs,
                         float *dA, int ldda,
>>>>>>> db1588ad
                         float *dB, int lddb,
                         float *dX, int lddx,
                         void *dWorkspace, size_t lwork_bytes,
                         int *iter, int *dInfo)

    ###########################################################################
    # Dense LAPACK Functions (Eigenvalue Solver)
    ###########################################################################

    # Bidiagonal factorization
    int cusolverDnSgebrd_bufferSize(Handle handle, int m, int n, int* lwork)
    int cusolverDnDgebrd_bufferSize(Handle handle, int m, int n, int* lwork)
    int cusolverDnCgebrd_bufferSize(Handle handle, int m, int n, int* lwork)
    int cusolverDnZgebrd_bufferSize(Handle handle, int m, int n, int* lwork)

    int cusolverDnSgebrd(Handle handle, int m, int n,
                         float* A, int lda,
                         float* D, float* E,
                         float* tauQ, float* tauP,
                         float* Work, int lwork, int* devInfo)
    int cusolverDnDgebrd(Handle handle, int m, int n,
                         double* A, int lda,
                         double* D, double* E,
                         double* tauQ, double* tauP,
                         double* Work, int lwork, int* devInfo)
    int cusolverDnCgebrd(Handle handle, int m, int n,
                         cuComplex* A, int lda,
                         float* D, float* E,
                         cuComplex* tauQ, cuComplex* tauP,
                         cuComplex* Work, int lwork, int* devInfo)
    int cusolverDnZgebrd(Handle handle, int m, int n,
                         cuDoubleComplex* A, int lda,
                         double* D, double* E,
                         cuDoubleComplex* tauQ, cuDoubleComplex* tauP,
                         cuDoubleComplex* Work, int lwork, int* devInfo)

    # Singular value decomposition, A = U * Sigma * V^H
    int cusolverDnSgesvd_bufferSize(Handle handle, int m, int n, int* lwork)
    int cusolverDnDgesvd_bufferSize(Handle handle, int m, int n, int* lwork)
    int cusolverDnCgesvd_bufferSize(Handle handle, int m, int n, int* lwork)
    int cusolverDnZgesvd_bufferSize(Handle handle, int m, int n, int* lwork)

    int cusolverDnSgesvd(Handle handle, char jobu, char jobvt, int m, int n,
                         float* A, int lda, float* S,
                         float* U, int ldu,
                         float* VT, int ldvt,
                         float* Work, int lwork,
                         float* rwork, int* devInfo)
    int cusolverDnDgesvd(Handle handle, char jobu, char jobvt, int m, int n,
                         double* A, int lda, double* S,
                         double* U, int ldu,
                         double* VT, int ldvt,
                         double* Work, int lwork,
                         double* rwork, int* devInfo)
    int cusolverDnCgesvd(Handle handle, char jobu, char jobvt, int m, int n,
                         cuComplex* A, int lda, float* S,
                         cuComplex* U, int ldu,
                         cuComplex* VT, int ldvt,
                         cuComplex* Work, int lwork,
                         float* rwork, int* devInfo)
    int cusolverDnZgesvd(Handle handle, char jobu, char jobvt, int m, int n,
                         cuDoubleComplex* A, int lda, double* S,
                         cuDoubleComplex* U, int ldu,
                         cuDoubleComplex* VT, int ldvt,
                         cuDoubleComplex* Work, int lwork,
                         double* rwork, int* devInfo)

    # gesvdj ... Singular value decomposition using Jacobi mathod
    int cusolverDnCreateGesvdjInfo(GesvdjInfo *info)
    int cusolverDnDestroyGesvdjInfo(GesvdjInfo info)

    int cusolverDnXgesvdjSetTolerance(GesvdjInfo info, double tolerance)
    int cusolverDnXgesvdjSetMaxSweeps(GesvdjInfo info, int max_sweeps)
    int cusolverDnXgesvdjSetSortEig(GesvdjInfo info, int sort_svd)
    int cusolverDnXgesvdjGetResidual(Handle handle, GesvdjInfo info,
                                     double* residual)
    int cusolverDnXgesvdjGetSweeps(Handle handle, GesvdjInfo info,
                                   int* executed_sweeps)

    int cusolverDnSgesvdj_bufferSize(Handle handle, EigMode jobz, int econ,
                                     int m, int n, const float* A, int lda,
                                     const float* S, const float* U, int ldu,
                                     const float* V, int ldv, int* lwork,
                                     GesvdjInfo params)
    int cusolverDnDgesvdj_bufferSize(Handle handle, EigMode jobz, int econ,
                                     int m, int n, const double* A, int lda,
                                     const double* S, const double* U, int ldu,
                                     const double* V, int ldv, int* lwork,
                                     GesvdjInfo params)
    int cusolverDnCgesvdj_bufferSize(Handle handle, EigMode jobz, int econ,
                                     int m, int n, const cuComplex* A, int lda,
                                     const float* S, const cuComplex* U,
                                     int ldu, const cuComplex* V, int ldv,
                                     int* lwork, GesvdjInfo params)
    int cusolverDnZgesvdj_bufferSize(Handle handle, EigMode jobz, int econ,
                                     int m, int n, const cuDoubleComplex* A,
                                     int lda, const double* S,
                                     const cuDoubleComplex* U, int ldu,
                                     const cuDoubleComplex* V, int ldv,
                                     int* lwork, GesvdjInfo params)

    int cusolverDnSgesvdj(Handle handle, EigMode jobz, int econ, int m, int n,
                          float *A, int lda, float *S, float *U, int ldu,
                          float *V, int ldv, float *work, int lwork, int *info,
                          GesvdjInfo params)
    int cusolverDnDgesvdj(Handle handle, EigMode jobz, int econ, int m, int n,
                          double *A, int lda, double *S, double *U, int ldu,
                          double *V, int ldv, double *work, int lwork,
                          int *info, GesvdjInfo params)
    int cusolverDnCgesvdj(Handle handle, EigMode jobz, int econ, int m, int n,
                          cuComplex *A, int lda, float *S, cuComplex *U,
                          int ldu, cuComplex *V, int ldv, cuComplex *work,
                          int lwork, int *info, GesvdjInfo params)
    int cusolverDnZgesvdj(Handle handle, EigMode jobz, int econ, int m, int n,
                          cuDoubleComplex *A, int lda, double *S,
                          cuDoubleComplex *U, int ldu, cuDoubleComplex *V,
                          int ldv, cuDoubleComplex *work, int lwork, int *info,
                          GesvdjInfo params)

    int cusolverDnSgesvdjBatched_bufferSize(
        Handle handle, EigMode jobz, int m, int n, float* A, int lda,
        float* S, float* U, int ldu, float* V, int ldv,
        int* lwork, GesvdjInfo params, int batchSize)
    int cusolverDnDgesvdjBatched_bufferSize(
        Handle handle, EigMode jobz, int m, int n, double* A, int lda,
        double* S, double* U, int ldu, double* V, int ldv,
        int* lwork, GesvdjInfo params, int batchSize)
    int cusolverDnCgesvdjBatched_bufferSize(
        Handle handle, EigMode jobz, int m, int n, cuComplex* A, int lda,
        float* S, cuComplex* U, int ldu, cuComplex* V, int ldv,
        int* lwork, GesvdjInfo params, int batchSize)
    int cusolverDnZgesvdjBatched_bufferSize(
        Handle handle, EigMode jobz, int m, int n, cuDoubleComplex* A, int lda,
        double* S, cuDoubleComplex* U, int ldu, cuDoubleComplex* V, int ldv,
        int* lwork, GesvdjInfo params, int batchSize)
    int cusolverDnSgesvdjBatched(
        Handle handle, EigMode jobz, int m, int n, float* A, int lda, float* S,
        float* U, int ldu, float* V, int ldv, float* work, int lwork,
        int* info, GesvdjInfo params, int batchSize)
    int cusolverDnDgesvdjBatched(
        Handle handle, EigMode jobz, int m, int n, double* A, int lda,
        double* S, double* U, int ldu, double* V, int ldv,
        double* work, int lwork,
        int* info, GesvdjInfo params, int batchSize)
    int cusolverDnCgesvdjBatched(
        Handle handle, EigMode jobz, int m, int n, cuComplex* A, int lda,
        float* S, cuComplex* U, int ldu, cuComplex* V, int ldv,
        cuComplex* work, int lwork,
        int* info, GesvdjInfo params, int batchSize)
    int cusolverDnZgesvdjBatched(
        Handle handle, EigMode jobz, int m, int n, cuDoubleComplex* A, int lda,
        double* S, cuDoubleComplex* U, int ldu, cuDoubleComplex* V, int ldv,
        cuDoubleComplex* work, int lwork,
        int* info, GesvdjInfo params, int batchSize)

    # gesvda ... Approximate singular value decomposition
    int cusolverDnSgesvdaStridedBatched_bufferSize(
        Handle handle, EigMode jobz, int rank, int m, int n, const float *d_A,
        int lda, long long int strideA, const float *d_S,
        long long int strideS, const float *d_U, int ldu,
        long long int strideU, const float *d_V, int ldv,
        long long int strideV, int *lwork, int batchSize)

    int cusolverDnDgesvdaStridedBatched_bufferSize(
        Handle handle, EigMode jobz, int rank, int m, int n, const double *d_A,
        int lda, long long int strideA, const double *d_S,
        long long int strideS, const double *d_U, int ldu,
        long long int strideU, const double *d_V, int ldv,
        long long int strideV, int *lwork, int batchSize)

    int cusolverDnCgesvdaStridedBatched_bufferSize(
        Handle handle, EigMode jobz, int rank, int m, int n,
        const cuComplex *d_A, int lda, long long int strideA, const float *d_S,
        long long int strideS, const cuComplex *d_U, int ldu,
        long long int strideU, const cuComplex *d_V, int ldv,
        long long int strideV, int *lwork, int batchSize)

    int cusolverDnZgesvdaStridedBatched_bufferSize(
        Handle handle, EigMode jobz, int rank, int m, int n,
        const cuDoubleComplex *d_A, int lda, long long int strideA,
        const double *d_S, long long int strideS, const cuDoubleComplex *d_U,
        int ldu, long long int strideU, const cuDoubleComplex *d_V, int ldv,
        long long int strideV, int *lwork, int batchSize)

    int cusolverDnSgesvdaStridedBatched(
        Handle handle, EigMode jobz, int rank, int m, int n, const float *d_A,
        int lda, long long int strideA, float *d_S, long long int strideS,
        float *d_U, int ldu, long long int strideU, float *d_V, int ldv,
        long long int strideV, float *d_work, int lwork, int *d_info,
        double *h_R_nrmF, int batchSize)

    int cusolverDnDgesvdaStridedBatched(
        Handle handle, EigMode jobz, int rank, int m, int n, const double *d_A,
        int lda, long long int strideA, double *d_S, long long int strideS,
        double *d_U, int ldu, long long int strideU, double *d_V, int ldv,
        long long int strideV, double *d_work, int lwork, int *d_info,
        double *h_R_nrmF, int batchSize)

    int cusolverDnCgesvdaStridedBatched(
        Handle handle, EigMode jobz, int rank, int m, int n,
        const cuComplex *d_A, int lda, long long int strideA, float *d_S,
        long long int strideS, cuComplex *d_U, int ldu, long long int strideU,
        cuComplex *d_V, int ldv, long long int strideV, cuComplex *d_work,
        int lwork, int *d_info, double *h_R_nrmF, int batchSize)

    int cusolverDnZgesvdaStridedBatched(
        Handle handle, EigMode jobz, int rank, int m, int n,
        const cuDoubleComplex *d_A, int lda, long long int strideA,
        double *d_S, long long int strideS, cuDoubleComplex *d_U, int ldu,
        long long int strideU, cuDoubleComplex *d_V, int ldv,
        long long int strideV, cuDoubleComplex *d_work, int lwork, int *d_info,
        double *h_R_nrmF, int batchSize)

    # Standard symmetric eigenvalue solver
    int cusolverDnSsyevd_bufferSize(Handle handle,
                                    EigMode jobz, FillMode uplo, int n,
                                    const float* A, int lda,
                                    const float* W, int* lwork)
    int cusolverDnDsyevd_bufferSize(Handle handle,
                                    EigMode jobz, FillMode uplo, int n,
                                    const double* A, int lda,
                                    const double* W, int* lwork)
    int cusolverDnCheevd_bufferSize(Handle handle,
                                    EigMode jobz, FillMode uplo, int n,
                                    const cuComplex* A, int lda,
                                    const float* W, int* lwork)
    int cusolverDnZheevd_bufferSize(Handle handle,
                                    EigMode jobz, FillMode uplo, int n,
                                    const cuDoubleComplex* A, int lda,
                                    const double* W, int* lwork)

    int cusolverDnSsyevd(Handle handle, EigMode jobz, FillMode uplo, int n,
                         float* A, int lda, float* W,
                         float* work, int lwork, int* info)
    int cusolverDnDsyevd(Handle handle, EigMode jobz, FillMode uplo, int n,
                         double* A, int lda, double* W,
                         double* work, int lwork, int* info)
    int cusolverDnCheevd(Handle handle, EigMode jobz, FillMode uplo, int n,
                         cuComplex* A, int lda, float* W,
                         cuComplex* work, int lwork, int* info)
    int cusolverDnZheevd(Handle handle, EigMode jobz, FillMode uplo, int n,
                         cuDoubleComplex* A, int lda, double* W,
                         cuDoubleComplex* work, int lwork, int* info)

    # Symmetric eigenvalue solver using Jacobi method
    int cusolverDnCreateSyevjInfo(SyevjInfo *info)
    int cusolverDnDestroySyevjInfo(SyevjInfo info)

    int cusolverDnXsyevjSetTolerance(SyevjInfo info, double tolerance)
    int cusolverDnXsyevjSetMaxSweeps(SyevjInfo info, int max_sweeps)
    int cusolverDnXsyevjSetSortEig(SyevjInfo info, int sort_eig)
    int cusolverDnXsyevjGetResidual(
        Handle handle, SyevjInfo info, double* residual)
    int cusolverDnXsyevjGetSweeps(
        Handle handle, SyevjInfo info, int* executed_sweeps)

    int cusolverDnSsyevj_bufferSize(
        Handle handle, EigMode jobz, FillMode uplo, int n,
        const float *A, int lda, const float *W, int *lwork,
        SyevjInfo params)
    int cusolverDnDsyevj_bufferSize(
        Handle handle, EigMode jobz, FillMode uplo, int n,
        const double *A, int lda, const double *W, int *lwork,
        SyevjInfo params)
    int cusolverDnCheevj_bufferSize(
        Handle handle, EigMode jobz, FillMode uplo, int n,
        const cuComplex *A, int lda, const float *W, int *lwork,
        SyevjInfo params)
    int cusolverDnZheevj_bufferSize(
        Handle handle, EigMode jobz, FillMode uplo, int n,
        const cuDoubleComplex *A, int lda, const double *W, int *lwork,
        SyevjInfo params)

    int cusolverDnSsyevj(
        Handle handle, EigMode jobz, FillMode uplo, int n,
        float *A, int lda, float *W, float *work,
        int lwork, int *info, SyevjInfo params)
    int cusolverDnDsyevj(
        Handle handle, EigMode jobz, FillMode uplo, int n,
        double *A, int lda, double *W, double *work,
        int lwork, int *info, SyevjInfo params)
    int cusolverDnCheevj(
        Handle handle, EigMode jobz, FillMode uplo, int n,
        cuComplex *A, int lda, float *W, cuComplex *work,
        int lwork, int *info, SyevjInfo params)
    int cusolverDnZheevj(
        Handle handle, EigMode jobz, FillMode uplo, int n,
        cuDoubleComplex *A, int lda, double *W, cuDoubleComplex *work,
        int lwork, int *info, SyevjInfo params)

    int cusolverDnSsyevjBatched_bufferSize(
        Handle handle, EigMode jobz, FillMode uplo, int n,
        const float *A, int lda, const float *W, int *lwork,
        SyevjInfo params, int batchSize)

    int cusolverDnDsyevjBatched_bufferSize(
        Handle handle, EigMode jobz, FillMode uplo, int n,
        const double *A, int lda, const double *W, int *lwork,
        SyevjInfo params, int batchSize)

    int cusolverDnCheevjBatched_bufferSize(
        Handle handle, EigMode jobz, FillMode uplo, int n,
        const cuComplex *A, int lda, const float *W, int *lwork,
        SyevjInfo params, int batchSize)

    int cusolverDnZheevjBatched_bufferSize(
        Handle handle, EigMode jobz, FillMode uplo, int n,
        const cuDoubleComplex *A, int lda, const double *W, int *lwork,
        SyevjInfo params, int batchSize)

    int cusolverDnSsyevjBatched(
        Handle handle, EigMode jobz, FillMode uplo, int n,
        float *A, int lda, float *W, float *work, int lwork,
        int *info, SyevjInfo params, int batchSize)

    int cusolverDnDsyevjBatched(
        Handle handle, EigMode jobz, FillMode uplo, int n,
        double *A, int lda, double *W, double *work, int lwork,
        int *info, SyevjInfo params, int batchSize)

    int cusolverDnCheevjBatched(
        Handle handle, EigMode jobz, FillMode uplo, int n,
        cuComplex *A, int lda, float *W, cuComplex *work, int lwork,
        int *info, SyevjInfo params, int batchSize)

    int cusolverDnZheevjBatched(
        Handle handle, EigMode jobz, FillMode uplo, int n,
        cuDoubleComplex *A, int lda, double *W, cuDoubleComplex *work,
        int lwork, int *info, SyevjInfo params, int batchSize)

    ###########################################################################
    # Sparse LAPACK Functions
    ###########################################################################

    int cusolverSpScsrlsvchol(
        SpHandle handle, int m, int nnz, const MatDescr descrA,
        const float* csrValA, const int* csrRowPtrA, const int* csrColIndA,
        const float* b, float tol, int reorder, float* x, int* singularity)
    int cusolverSpDcsrlsvchol(
        SpHandle handle, int m, int nnz, const MatDescr descrA,
        const double* csrValA, const int* csrRowPtrA, const int* csrColIndA,
        const double* b, double tol, int reorder, double* x, int* singularity)
    int cusolverSpCcsrlsvchol(
        SpHandle handle, int m, int nnz,
        const MatDescr descrA, const cuComplex *csrVal,
        const int *csrRowPtr, const int *csrColInd, const cuComplex *b,
        float tol, int reorder, cuComplex *x, int *singularity)
    int cusolverSpZcsrlsvchol(
        SpHandle handle, int m, int nnz,
        const MatDescr descrA, const cuDoubleComplex *csrVal,
        const int *csrRowPtr, const int *csrColInd, const cuDoubleComplex *b,
        double tol, int reorder, cuDoubleComplex *x, int *singularity)

    int cusolverSpScsrlsvqr(
        SpHandle handle, int m, int nnz, const MatDescr descrA,
        const float* csrValA, const int* csrRowPtrA, const int* csrColIndA,
        const float* b, float tol, int reorder, float* x, int* singularity)
    int cusolverSpDcsrlsvqr(
        SpHandle handle, int m, int nnz, const MatDescr descrA,
        const double* csrValA, const int* csrRowPtrA, const int* csrColIndA,
        const double* b, double tol, int reorder, double* x, int* singularity)
    int cusolverSpCcsrlsvqr(
        SpHandle handle, int m, int nnz,
        const MatDescr descrA, const cuComplex *csrVal,
        const int *csrRowPtr, const int *csrColInd, const cuComplex *b,
        float tol, int reorder, cuComplex *x, int *singularity)
    int cusolverSpZcsrlsvqr(
        SpHandle handle, int m, int nnz,
        const MatDescr descrA, const cuDoubleComplex *csrVal,
        const int *csrRowPtr, const int *csrColInd, const cuDoubleComplex *b,
        double tol, int reorder, cuDoubleComplex *x, int *singularity)

    int cusolverSpScsreigvsi(
        SpHandle handle, int m, int nnz,
        const MatDescr descrA, const float *csrValA,
        const int *csrRowPtrA, const int *csrColIndA, float mu0,
        const float *x0, int maxite, float eps, float *mu, float *x)
    int cusolverSpDcsreigvsi(
        SpHandle handle, int m, int nnz,
        const MatDescr descrA, const double *csrValA,
        const int *csrRowPtrA, const int *csrColIndA, double mu0,
        const double *x0, int maxite, double eps, double *mu, double *x)
    int cusolverSpCcsreigvsi(
        SpHandle handle, int m, int nnz,
        const MatDescr descrA, const cuComplex *csrValA,
        const int *csrRowPtrA, const int *csrColIndA, cuComplex mu0,
        const cuComplex *x0, int maxite, float eps, cuComplex *mu,
        cuComplex *x)
    int cusolverSpZcsreigvsi(
        SpHandle handle, int m, int nnz,
        const MatDescr descrA, const cuDoubleComplex *csrValA,
        const int *csrRowPtrA, const int *csrColIndA, cuDoubleComplex mu0,
        const cuDoubleComplex *x0, int maxite, double eps, cuDoubleComplex *mu,
        cuDoubleComplex *x)

###############################################################################
# Error handling
###############################################################################

cdef dict STATUS = {
    0: 'CUSOLVER_STATUS_SUCCESS',
    1: 'CUSOLVER_STATUS_NOT_INITIALIZED',
    2: 'CUSOLVER_STATUS_ALLOC_FAILED',
    3: 'CUSOLVER_STATUS_INVALID_VALUE',
    4: 'CUSOLVER_STATUS_ARCH_MISMATCH',
    5: 'CUSOLVER_STATUS_MAPPING_ERROR',
    6: 'CUSOLVER_STATUS_EXECUTION_FAILED',
    7: 'CUSOLVER_STATUS_INTERNAL_ERROR',
    8: 'CUSOLVER_STATUS_MATRIX_TYPE_NOT_SUPPORTED',
    9: 'CUSOLVER_STATUS_NOT_SUPPORTED',
    10: 'CUSOLVER_STATUS_ZERO_PIVOT',
    11: 'CUSOLVER_STATUS_INVALID_LICENSE',
    12: 'CUSOLVER_STATUS_IRS_PARAMS_NOT_INITIALIZED',
    13: 'CUSOLVER_STATUS_IRS_PARAMS_INVALID',
    14: 'CUSOLVER_STATUS_IRS_PARAMS_INVALID_PREC',
    15: 'CUSOLVER_STATUS_IRS_PARAMS_INVALID_REFINE',
    16: 'CUSOLVER_STATUS_IRS_PARAMS_INVALID_MAXITER',
    20: 'CUSOLVER_STATUS_IRS_INTERNAL_ERROR',
    21: 'CUSOLVER_STATUS_IRS_NOT_SUPPORTED',
    22: 'CUSOLVER_STATUS_IRS_OUT_OF_RANGE',
    23: 'CUSOLVER_STATUS_IRS_NRHS_NOT_SUPPORTED_FOR_REFINE_GMRES',
    25: 'CUSOLVER_STATUS_IRS_INFOS_NOT_INITIALIZED',
    26: 'CUSOLVER_STATUS_IRS_INFOS_NOT_DESTROYED',
    30: 'CUSOLVER_STATUS_IRS_MATRIX_SINGULAR',
    31: 'CUSOLVER_STATUS_INVALID_WORKSPACE',
}

# for rocBLAS and rocSOLVER
cdef dict ROC_STATUS = {
    0: 'rocblas_status_success',
    1: 'rocblas_status_invalid_handle',
    2: 'rocblas_status_not_implemented',
    3: 'rocblas_status_invalid_pointer',
    4: 'rocblas_status_invalid_size',
    5: 'rocblas_status_memory_error',
    6: 'rocblas_status_internal_error',
    7: 'rocblas_status_perf_degraded',
    8: 'rocblas_status_size_query_mismatch',
    9: 'rocblas_status_size_increased',
    10: 'rocblas_status_size_unchanged',
    11: 'rocblas_status_invalid_value',
    12: 'rocblas_status_continue',
}


class CUSOLVERError(RuntimeError):

    def __init__(self, status):
        self.status = status
        if runtime._is_hip_environment:
            err = ROC_STATUS
        else:
            err = STATUS
        super(CUSOLVERError, self).__init__(err[status])

    def __reduce__(self):
        return (type(self), (self.status,))


@cython.profile(False)
cpdef inline check_status(int status):
    if status != 0:
        raise CUSOLVERError(status)


###############################################################################
# Library Attributes
###############################################################################

cpdef int getProperty(int type) except? -1:
    cdef int value
    with nogil:
        status = cusolverGetProperty(<LibraryPropertyType>type, &value)
    check_status(status)
    return value


cpdef tuple _getVersion():
    return (getProperty(MAJOR_VERSION),
            getProperty(MINOR_VERSION),
            getProperty(PATCH_LEVEL))


###############################################################################
# Context
###############################################################################

cpdef intptr_t create() except? 0:
    cdef Handle handle
    with nogil:
        status = cusolverDnCreate(&handle)
    check_status(status)
    return <intptr_t>handle


cpdef intptr_t spCreate() except? 0:
    cdef SpHandle handle
    with nogil:
        status = cusolverSpCreate(&handle)
    check_status(status)
    return <intptr_t>handle


cpdef destroy(intptr_t handle):
    with nogil:
        status = cusolverDnDestroy(<Handle>handle)
    check_status(status)


cpdef spDestroy(intptr_t handle):
    with nogil:
        status = cusolverSpDestroy(<SpHandle>handle)
    check_status(status)


###############################################################################
# Stream
###############################################################################

cpdef setStream(intptr_t handle, size_t stream):
    with nogil:
        status = cusolverDnSetStream(<Handle>handle, <driver.Stream>stream)
    check_status(status)


cpdef size_t getStream(intptr_t handle) except? 0:
    cdef driver.Stream stream
    with nogil:
        status = cusolverDnGetStream(<Handle>handle, &stream)
    check_status(status)
    return <size_t>stream


cpdef spSetStream(intptr_t handle, size_t stream):
    with nogil:
        status = cusolverSpSetStream(<SpHandle>handle, <driver.Stream>stream)
    check_status(status)


cpdef size_t spGetStream(intptr_t handle) except *:
    cdef driver.Stream stream
    with nogil:
        status = cusolverSpGetStream(<SpHandle>handle, &stream)
    check_status(status)
    return <size_t>stream


cdef _setStream(intptr_t handle):
    """Set current stream when enable_current_stream is True
    """
    if stream_module.enable_current_stream:
        setStream(handle, stream_module.get_current_stream_ptr())


cdef _spSetStream(intptr_t handle):
    """Set current stream when enable_current_stream is True
    """
    if stream_module.enable_current_stream:
        spSetStream(handle, stream_module.get_current_stream_ptr())

###########################################################################
# Dense LAPACK Functions (Linear Solver)
###########################################################################

# Cholesky factorization
cpdef int spotrf_bufferSize(intptr_t handle, int uplo,
                            int n, size_t A, int lda) except? -1:
    cdef int lwork
    _setStream(handle)
    with nogil:
        status = cusolverDnSpotrf_bufferSize(
            <Handle>handle, <FillMode>uplo, n,
            <float*>A, <int>lda, &lwork)
    check_status(status)
    return lwork

cpdef int dpotrf_bufferSize(intptr_t handle, int uplo,
                            int n, size_t A, int lda) except? -1:
    cdef int lwork
    _setStream(handle)
    with nogil:
        status = cusolverDnDpotrf_bufferSize(
            <Handle>handle, <FillMode>uplo, n,
            <double*>A, <int>lda, &lwork)
    check_status(status)
    return lwork

cpdef int cpotrf_bufferSize(intptr_t handle, int uplo,
                            int n, size_t A, int lda) except? -1:
    cdef int lwork
    _setStream(handle)
    with nogil:
        status = cusolverDnCpotrf_bufferSize(
            <Handle>handle, <FillMode>uplo, n,
            <cuComplex*>A, <int>lda, &lwork)
    check_status(status)
    return lwork

cpdef int zpotrf_bufferSize(intptr_t handle, int uplo,
                            int n, size_t A, int lda) except? -1:
    cdef int lwork
    _setStream(handle)
    with nogil:
        status = cusolverDnZpotrf_bufferSize(
            <Handle>handle, <FillMode>uplo, n,
            <cuDoubleComplex*>A, <int>lda, &lwork)
    check_status(status)
    return lwork

cpdef spotrf(intptr_t handle, int uplo, int n, size_t A, int lda,
             size_t work, int lwork, size_t devInfo):
    _setStream(handle)
    with nogil:
        status = cusolverDnSpotrf(
            <Handle>handle, <FillMode>uplo, n, <float*>A,
            lda, <float*>work, lwork, <int*>devInfo)
    check_status(status)

cpdef dpotrf(intptr_t handle, int uplo, int n, size_t A, int lda,
             size_t work, int lwork, size_t devInfo):
    _setStream(handle)
    with nogil:
        status = cusolverDnDpotrf(
            <Handle>handle, <FillMode>uplo, n, <double*>A,
            lda, <double*>work, lwork, <int*>devInfo)
    check_status(status)

cpdef cpotrf(intptr_t handle, int uplo, int n, size_t A, int lda,
             size_t work, int lwork, size_t devInfo):
    _setStream(handle)
    with nogil:
        status = cusolverDnCpotrf(
            <Handle>handle, <FillMode>uplo, n, <cuComplex*>A,
            lda, <cuComplex*>work, lwork, <int*>devInfo)
    check_status(status)

cpdef zpotrf(intptr_t handle, int uplo, int n, size_t A, int lda,
             size_t work, int lwork, size_t devInfo):
    _setStream(handle)
    with nogil:
        status = cusolverDnZpotrf(
            <Handle>handle, <FillMode>uplo, n, <cuDoubleComplex*>A,
            lda, <cuDoubleComplex*>work, lwork, <int*>devInfo)
    check_status(status)

cpdef spotrs(intptr_t handle, int uplo, int n, int nrhs,
             size_t A, int lda, size_t B, int ldb, size_t devInfo):
    _setStream(handle)
    with nogil:
        status = cusolverDnSpotrs(
            <Handle>handle, <FillMode>uplo, n, nrhs,
            <const float*>A, lda, <float*>B, ldb,
            <int*>devInfo)
    check_status(status)

cpdef dpotrs(intptr_t handle, int uplo, int n, int nrhs,
             size_t A, int lda, size_t B, int ldb, size_t devInfo):
    _setStream(handle)
    with nogil:
        status = cusolverDnDpotrs(
            <Handle>handle, <FillMode>uplo, n, nrhs,
            <const double*>A, lda, <double*>B, ldb,
            <int*>devInfo)
    check_status(status)

cpdef cpotrs(intptr_t handle, int uplo, int n, int nrhs,
             size_t A, int lda, size_t B, int ldb, size_t devInfo):
    _setStream(handle)
    with nogil:
        status = cusolverDnCpotrs(
            <Handle>handle, <FillMode>uplo, n, nrhs,
            <const cuComplex*>A, lda, <cuComplex*>B, ldb,
            <int*>devInfo)
    check_status(status)

cpdef zpotrs(intptr_t handle, int uplo, int n, int nrhs,
             size_t A, int lda, size_t B, int ldb, size_t devInfo):
    _setStream(handle)
    with nogil:
        status = cusolverDnZpotrs(
            <Handle>handle, <FillMode>uplo, n, nrhs,
            <const cuDoubleComplex*>A, lda, <cuDoubleComplex*>B, ldb,
            <int*>devInfo)
    check_status(status)

cpdef spotrfBatched(intptr_t handle, int uplo, int n, size_t Aarray, int lda,
                    size_t infoArray, int batchSize):
    setStream(handle, stream_module.get_current_stream_ptr())
    with nogil:
        status = cusolverDnSpotrfBatched(
            <Handle>handle, <FillMode>uplo, n, <float**>Aarray,
            lda, <int*>infoArray, batchSize)
    check_status(status)

cpdef dpotrfBatched(intptr_t handle, int uplo, int n, size_t Aarray, int lda,
                    size_t infoArray, int batchSize):
    setStream(handle, stream_module.get_current_stream_ptr())
    with nogil:
        status = cusolverDnDpotrfBatched(
            <Handle>handle, <FillMode>uplo, n, <double**>Aarray,
            lda, <int*>infoArray, batchSize)
    check_status(status)

cpdef cpotrfBatched(intptr_t handle, int uplo, int n, size_t Aarray, int lda,
                    size_t infoArray, int batchSize):
    setStream(handle, stream_module.get_current_stream_ptr())
    with nogil:
        status = cusolverDnCpotrfBatched(
            <Handle>handle, <FillMode>uplo, n, <cuComplex**>Aarray,
            lda, <int*>infoArray, batchSize)
    check_status(status)

cpdef zpotrfBatched(intptr_t handle, int uplo, int n, size_t Aarray, int lda,
                    size_t infoArray, int batchSize):
    setStream(handle, stream_module.get_current_stream_ptr())
    with nogil:
        status = cusolverDnZpotrfBatched(
            <Handle>handle, <FillMode>uplo, n, <cuDoubleComplex**>Aarray,
            lda, <int*>infoArray, batchSize)
    check_status(status)

cpdef spotrsBatched(intptr_t handle, int uplo, int n, int nrhs, size_t Aarray,
                    int lda, size_t Barray, int ldb, size_t devInfo,
                    int batchSize):
    setStream(handle, stream_module.get_current_stream_ptr())
    with nogil:
        status = cusolverDnSpotrsBatched(
            <Handle>handle, <FillMode>uplo, n, nrhs,
            <float**>Aarray, lda, <float**>Barray, ldb,
            <int*>devInfo, batchSize)
    check_status(status)

cpdef dpotrsBatched(intptr_t handle, int uplo, int n, int nrhs, size_t Aarray,
                    int lda, size_t Barray, int ldb, size_t devInfo,
                    int batchSize):
    setStream(handle, stream_module.get_current_stream_ptr())
    with nogil:
        status = cusolverDnDpotrsBatched(
            <Handle>handle, <FillMode>uplo, n, nrhs,
            <double**>Aarray, lda, <double**>Barray, ldb,
            <int*>devInfo, batchSize)
    check_status(status)

cpdef cpotrsBatched(intptr_t handle, int uplo, int n, int nrhs, size_t Aarray,
                    int lda, size_t Barray, int ldb, size_t devInfo,
                    int batchSize):
    setStream(handle, stream_module.get_current_stream_ptr())
    with nogil:
        status = cusolverDnCpotrsBatched(
            <Handle>handle, <FillMode>uplo, n, nrhs,
            <cuComplex**>Aarray, lda, <cuComplex**>Barray, ldb,
            <int*>devInfo, batchSize)
    check_status(status)

cpdef zpotrsBatched(intptr_t handle, int uplo, int n, int nrhs, size_t Aarray,
                    int lda, size_t Barray, int ldb, size_t devInfo,
                    int batchSize):
    setStream(handle, stream_module.get_current_stream_ptr())
    with nogil:
        status = cusolverDnZpotrsBatched(
            <Handle>handle, <FillMode>uplo, n, nrhs,
            <cuDoubleComplex**>Aarray, lda, <cuDoubleComplex**>Barray, ldb,
            <int*>devInfo, batchSize)
    check_status(status)

# LU factorization
cpdef int sgetrf_bufferSize(intptr_t handle, int m, int n,
                            size_t A, int lda) except? -1:
    cdef int lwork
    _setStream(handle)
    with nogil:
        status = cusolverDnSgetrf_bufferSize(
            <Handle>handle, m, n, <float*>A, lda, &lwork)
    check_status(status)
    return lwork

cpdef int dgetrf_bufferSize(intptr_t handle, int m, int n,
                            size_t A, int lda) except? -1:
    cdef int lwork
    _setStream(handle)
    with nogil:
        status = cusolverDnDgetrf_bufferSize(
            <Handle>handle, m, n, <double*>A, lda, &lwork)
    check_status(status)
    return lwork

cpdef int cgetrf_bufferSize(intptr_t handle, int m, int n,
                            size_t A, int lda) except? -1:
    cdef int lwork
    _setStream(handle)
    with nogil:
        status = cusolverDnCgetrf_bufferSize(
            <Handle>handle, m, n, <cuComplex*>A, lda, &lwork)
    check_status(status)
    return lwork

cpdef int zgetrf_bufferSize(intptr_t handle, int m, int n,
                            size_t A, int lda) except? -1:
    cdef int lwork
    _setStream(handle)
    with nogil:
        status = cusolverDnZgetrf_bufferSize(
            <Handle>handle, m, n, <cuDoubleComplex*>A, lda, &lwork)
    check_status(status)
    return lwork

cpdef sgetrf(intptr_t handle, int m, int n, size_t A, int lda,
             size_t work, size_t devIpiv, size_t devInfo):
    _setStream(handle)
    with nogil:
        status = cusolverDnSgetrf(
            <Handle>handle, m, n, <float*>A, lda,
            <float*>work, <int*>devIpiv, <int*>devInfo)
    check_status(status)

cpdef dgetrf(intptr_t handle, int m, int n, size_t A, int lda,
             size_t work, size_t devIpiv, size_t devInfo):
    _setStream(handle)
    with nogil:
        status = cusolverDnDgetrf(
            <Handle>handle, m, n, <double*>A, lda,
            <double*>work, <int*>devIpiv, <int*>devInfo)
    check_status(status)

cpdef cgetrf(intptr_t handle, int m, int n, size_t A, int lda,
             size_t work, size_t devIpiv, size_t devInfo):
    _setStream(handle)
    with nogil:
        status = cusolverDnCgetrf(
            <Handle>handle, m, n, <cuComplex*>A, lda,
            <cuComplex*>work, <int*>devIpiv, <int*>devInfo)
    check_status(status)

cpdef zgetrf(intptr_t handle, int m, int n, size_t A, int lda,
             size_t work, size_t devIpiv, size_t devInfo):
    _setStream(handle)
    with nogil:
        status = cusolverDnZgetrf(
            <Handle>handle, m, n, <cuDoubleComplex*>A, lda,
            <cuDoubleComplex*>work, <int*>devIpiv, <int*>devInfo)
    check_status(status)


# LU solve
cpdef sgetrs(intptr_t handle, int trans, int n, int nrhs,
             size_t A, int lda, size_t devIpiv,
             size_t B, int ldb, size_t devInfo):
    _setStream(handle)
    with nogil:
        status = cusolverDnSgetrs(
            <Handle>handle, <Operation>trans, n, nrhs,
            <const float*> A, lda, <const int*>devIpiv,
            <float*>B, ldb, <int*> devInfo)
    check_status(status)

cpdef dgetrs(intptr_t handle, int trans, int n, int nrhs,
             size_t A, int lda, size_t devIpiv,
             size_t B, int ldb, size_t devInfo):
    _setStream(handle)
    with nogil:
        status = cusolverDnDgetrs(
            <Handle>handle, <Operation>trans, n, nrhs,
            <const double*> A, lda, <const int*>devIpiv,
            <double*>B, ldb, <int*> devInfo)
    check_status(status)

cpdef cgetrs(intptr_t handle, int trans, int n, int nrhs,
             size_t A, int lda, size_t devIpiv,
             size_t B, int ldb, size_t devInfo):
    _setStream(handle)
    with nogil:
        status = cusolverDnCgetrs(
            <Handle>handle, <Operation>trans, n, nrhs,
            <const cuComplex*> A, lda, <const int*>devIpiv,
            <cuComplex*>B, ldb, <int*> devInfo)
    check_status(status)

cpdef zgetrs(intptr_t handle, int trans, int n, int nrhs,
             size_t A, int lda, size_t devIpiv,
             size_t B, int ldb, size_t devInfo):
    _setStream(handle)
    with nogil:
        status = cusolverDnZgetrs(
            <Handle>handle, <Operation>trans, n, nrhs,
            <const cuDoubleComplex*> A, lda, <const int*>devIpiv,
            <cuDoubleComplex*>B, ldb, <int*> devInfo)
    check_status(status)


# QR factorization
cpdef int sgeqrf_bufferSize(intptr_t handle, int m, int n,
                            size_t A, int lda) except? -1:
    cdef int lwork
    _setStream(handle)
    with nogil:
        status = cusolverDnSgeqrf_bufferSize(
            <Handle>handle, m, n, <float*>A, lda, &lwork)
    check_status(status)
    return lwork

cpdef int dgeqrf_bufferSize(intptr_t handle, int m, int n,
                            size_t A, int lda) except? -1:
    cdef int lwork
    _setStream(handle)
    with nogil:
        status = cusolverDnDgeqrf_bufferSize(
            <Handle>handle, m, n, <double*>A, lda, &lwork)
    check_status(status)
    return lwork

cpdef int cgeqrf_bufferSize(intptr_t handle, int m, int n,
                            size_t A, int lda) except? -1:
    cdef int lwork
    _setStream(handle)
    with nogil:
        status = cusolverDnCgeqrf_bufferSize(
            <Handle>handle, m, n, <cuComplex*>A, lda, &lwork)
    check_status(status)
    return lwork

cpdef int zgeqrf_bufferSize(intptr_t handle, int m, int n,
                            size_t A, int lda) except? -1:
    cdef int lwork
    _setStream(handle)
    with nogil:
        status = cusolverDnZgeqrf_bufferSize(
            <Handle>handle, m, n, <cuDoubleComplex*>A, lda, &lwork)
    check_status(status)
    return lwork

cpdef sgeqrf(intptr_t handle, int m, int n, size_t A, int lda,
             size_t tau, size_t work, int lwork, size_t devInfo):
    _setStream(handle)
    with nogil:
        status = cusolverDnSgeqrf(
            <Handle>handle, m, n, <float*>A, lda,
            <float*>tau, <float*>work, lwork,
            <int*>devInfo)
    check_status(status)

cpdef dgeqrf(intptr_t handle, int m, int n, size_t A, int lda,
             size_t tau, size_t work, int lwork, size_t devInfo):
    _setStream(handle)
    with nogil:
        status = cusolverDnDgeqrf(
            <Handle>handle, m, n, <double*>A, lda,
            <double*>tau, <double*>work, lwork,
            <int*>devInfo)
    check_status(status)

cpdef cgeqrf(intptr_t handle, int m, int n, size_t A, int lda,
             size_t tau, size_t work, int lwork, size_t devInfo):
    _setStream(handle)
    with nogil:
        status = cusolverDnCgeqrf(
            <Handle>handle, m, n, <cuComplex*>A, lda,
            <cuComplex*>tau, <cuComplex*>work, lwork,
            <int*>devInfo)
    check_status(status)

cpdef zgeqrf(intptr_t handle, int m, int n, size_t A, int lda,
             size_t tau, size_t work, int lwork, size_t devInfo):
    _setStream(handle)
    with nogil:
        status = cusolverDnZgeqrf(
            <Handle>handle, m, n, <cuDoubleComplex*>A, lda,
            <cuDoubleComplex*>tau, <cuDoubleComplex*>work, lwork,
            <int*>devInfo)
    check_status(status)


# Generate unitary matrix Q from QR factorization
cpdef int sorgqr_bufferSize(intptr_t handle, int m, int n, int k,
                            size_t A, int lda, size_t tau) except? -1:
    cdef int lwork
    _setStream(handle)
    with nogil:
        status = cusolverDnSorgqr_bufferSize(
            <Handle>handle, m, n, k, <const float*>A, lda,
            <const float*>tau, &lwork)
    check_status(status)
    return lwork

cpdef int dorgqr_bufferSize(intptr_t handle, int m, int n, int k,
                            size_t A, int lda, size_t tau) except? -1:
    cdef int lwork
    _setStream(handle)
    with nogil:
        status = cusolverDnDorgqr_bufferSize(
            <Handle>handle, m, n, k, <const double*>A, lda,
            <const double*>tau, &lwork)
    check_status(status)
    return lwork

cpdef int cungqr_bufferSize(intptr_t handle, int m, int n, int k,
                            size_t A, int lda, size_t tau) except? -1:
    cdef int lwork
    _setStream(handle)
    with nogil:
        status = cusolverDnCungqr_bufferSize(
            <Handle>handle, m, n, k, <const cuComplex*>A, lda,
            <const cuComplex*>tau, &lwork)
    check_status(status)
    return lwork

cpdef int zungqr_bufferSize(intptr_t handle, int m, int n, int k,
                            size_t A, int lda, size_t tau) except? -1:
    cdef int lwork
    _setStream(handle)
    with nogil:
        status = cusolverDnZungqr_bufferSize(
            <Handle>handle, m, n, k, <const cuDoubleComplex*>A, lda,
            <const cuDoubleComplex*>tau, &lwork)
    check_status(status)
    return lwork

cpdef sorgqr(intptr_t handle, int m, int n, int k, size_t A, int lda,
             size_t tau, size_t work, int lwork, size_t devInfo):
    _setStream(handle)
    with nogil:
        status = cusolverDnSorgqr(
            <Handle>handle, m, n, k, <float*>A, lda,
            <const float*>tau, <float*>work, lwork,
            <int*>devInfo)
    check_status(status)

cpdef dorgqr(intptr_t handle, int m, int n, int k, size_t A, int lda,
             size_t tau, size_t work, int lwork, size_t devInfo):
    _setStream(handle)
    with nogil:
        status = cusolverDnDorgqr(
            <Handle>handle, m, n, k, <double*>A, lda,
            <const double*>tau, <double*>work, lwork,
            <int*>devInfo)
    check_status(status)

cpdef cungqr(intptr_t handle, int m, int n, int k, size_t A, int lda,
             size_t tau, size_t work, int lwork, size_t devInfo):
    _setStream(handle)
    with nogil:
        status = cusolverDnCungqr(
            <Handle>handle, m, n, k, <cuComplex*>A, lda,
            <const cuComplex*>tau, <cuComplex*>work, lwork,
            <int*>devInfo)
    check_status(status)

cpdef zungqr(intptr_t handle, int m, int n, int k, size_t A, int lda,
             size_t tau, size_t work, int lwork, size_t devInfo):
    _setStream(handle)
    with nogil:
        status = cusolverDnZungqr(
            <Handle>handle, m, n, k, <cuDoubleComplex*>A, lda,
            <const cuDoubleComplex*>tau, <cuDoubleComplex*>work, lwork,
            <int*>devInfo)
    check_status(status)


# Compute Q**T*b in solve min||A*x = b||
cpdef int sormqr_bufferSize(intptr_t handle, int side, int trans,
                            int m, int n, int k, size_t A, int lda, size_t tau,
                            size_t C, int ldc) except? -1:
    cdef int lwork
    _setStream(handle)
    with nogil:
        status = cusolverDnSormqr_bufferSize(
            <Handle>handle, <SideMode>side, <Operation>trans, m, n, k,
            <const float*>A, lda, <const float*>tau,
            <float*>C, ldc, &lwork)
    check_status(status)
    return lwork

cpdef int dormqr_bufferSize(intptr_t handle, int side, int trans,
                            int m, int n, int k, size_t A, int lda, size_t tau,
                            size_t C, int ldc) except? -1:
    cdef int lwork
    _setStream(handle)
    with nogil:
        status = cusolverDnDormqr_bufferSize(
            <Handle>handle, <SideMode>side, <Operation>trans, m, n, k,
            <const double*>A, lda, <const double*>tau,
            <double*>C, ldc, &lwork)
    check_status(status)
    return lwork

cpdef int cunmqr_bufferSize(intptr_t handle, int side, int trans,
                            int m, int n, int k, size_t A, int lda, size_t tau,
                            size_t C, int ldc) except? -1:
    cdef int lwork
    _setStream(handle)
    with nogil:
        status = cusolverDnCunmqr_bufferSize(
            <Handle>handle, <SideMode>side, <Operation>trans, m, n, k,
            <const cuComplex*>A, lda, <const cuComplex*>tau,
            <cuComplex*>C, ldc, &lwork)
    check_status(status)
    return lwork

cpdef int zunmqr_bufferSize(intptr_t handle, int side, int trans,
                            int m, int n, int k, size_t A, int lda, size_t tau,
                            size_t C, int ldc) except? -1:
    cdef int lwork
    _setStream(handle)
    with nogil:
        status = cusolverDnZunmqr_bufferSize(
            <Handle>handle, <SideMode>side, <Operation>trans, m, n, k,
            <const cuDoubleComplex*>A, lda, <const cuDoubleComplex*>tau,
            <cuDoubleComplex*>C, ldc, &lwork)
    check_status(status)
    return lwork


cpdef sormqr(intptr_t handle, int side, int trans,
             int m, int n, int k, size_t A, int lda, size_t tau,
             size_t C, int ldc, size_t work, int lwork, size_t devInfo):
    _setStream(handle)
    with nogil:
        status = cusolverDnSormqr(
            <Handle>handle, <SideMode>side, <Operation>trans, m, n, k,
            <const float*>A, lda, <const float*>tau,
            <float*>C, ldc,
            <float*>work, lwork, <int*>devInfo)
    check_status(status)

cpdef dormqr(intptr_t handle, int side, int trans,
             int m, int n, int k, size_t A, int lda, size_t tau,
             size_t C, int ldc, size_t work, int lwork, size_t devInfo):
    _setStream(handle)
    with nogil:
        status = cusolverDnDormqr(
            <Handle>handle, <SideMode>side, <Operation>trans, m, n, k,
            <const double*>A, lda, <const double*>tau,
            <double*>C, ldc,
            <double*>work, lwork, <int*>devInfo)
    check_status(status)

cpdef cunmqr(intptr_t handle, int side, int trans,
             int m, int n, int k, size_t A, int lda, size_t tau,
             size_t C, int ldc, size_t work, int lwork, size_t devInfo):
    _setStream(handle)
    with nogil:
        status = cusolverDnCunmqr(
            <Handle>handle, <SideMode>side, <Operation>trans, m, n, k,
            <const cuComplex*>A, lda, <const cuComplex*>tau,
            <cuComplex*>C, ldc,
            <cuComplex*>work, lwork, <int*>devInfo)
    check_status(status)

cpdef zunmqr(intptr_t handle, int side, int trans,
             int m, int n, int k, size_t A, int lda, size_t tau,
             size_t C, int ldc, size_t work, int lwork, size_t devInfo):
    _setStream(handle)
    with nogil:
        status = cusolverDnZunmqr(
            <Handle>handle, <SideMode>side, <Operation>trans, m, n, k,
            <const cuDoubleComplex*>A, lda, <const cuDoubleComplex*>tau,
            <cuDoubleComplex*>C, ldc,
            <cuDoubleComplex*>work, lwork, <int*>devInfo)
    check_status(status)

# (obsoleted)
cpdef cormqr(intptr_t handle, int side, int trans,
             int m, int n, int k, size_t A, int lda, size_t tau,
             size_t C, int ldc, size_t work, int lwork, size_t devInfo):
    return cunmqr(handle, side, trans, m, n, k, A, lda, tau,
                  C, ldc, work, lwork, devInfo)

# (obsoleted)
cpdef zormqr(intptr_t handle, int side, int trans,
             int m, int n, int k, size_t A, int lda, size_t tau,
             size_t C, int ldc, size_t work, int lwork, size_t devInfo):
    return zunmqr(handle, side, trans, m, n, k, A, lda, tau,
                  C, ldc, work, lwork, devInfo)


# L*D*L**T,U*D*U**T factorization
cpdef int ssytrf_bufferSize(intptr_t handle, int n, size_t A,
                            int lda) except? -1:
    cdef int lwork
    _setStream(handle)
    with nogil:
        status = cusolverDnSsytrf_bufferSize(
            <Handle>handle, n, <float*>A, lda, &lwork)
    check_status(status)
    return lwork

cpdef int dsytrf_bufferSize(intptr_t handle, int n, size_t A,
                            int lda) except? -1:
    cdef int lwork
    _setStream(handle)
    with nogil:
        status = cusolverDnDsytrf_bufferSize(
            <Handle>handle, n, <double*>A, lda, &lwork)
    check_status(status)
    return lwork

cpdef int csytrf_bufferSize(intptr_t handle, int n, size_t A,
                            int lda) except? -1:
    cdef int lwork
    _setStream(handle)
    with nogil:
        status = cusolverDnCsytrf_bufferSize(
            <Handle>handle, n, <cuComplex*>A, lda, &lwork)
    check_status(status)
    return lwork

cpdef int zsytrf_bufferSize(intptr_t handle, int n, size_t A,
                            int lda) except? -1:
    cdef int lwork
    _setStream(handle)
    with nogil:
        status = cusolverDnZsytrf_bufferSize(
            <Handle>handle, n, <cuDoubleComplex*>A, lda, &lwork)
    check_status(status)
    return lwork

cpdef ssytrf(intptr_t handle, int uplo, int n, size_t A, int lda,
             size_t ipiv, size_t work, int lwork, size_t devInfo):
    _setStream(handle)
    with nogil:
        status = cusolverDnSsytrf(
            <Handle>handle, <FillMode>uplo, n, <float*>A, lda,
            <int*>ipiv, <float*>work, lwork, <int*>devInfo)
    check_status(status)

cpdef dsytrf(intptr_t handle, int uplo, int n, size_t A, int lda,
             size_t ipiv, size_t work, int lwork, size_t devInfo):
    _setStream(handle)
    with nogil:
        status = cusolverDnDsytrf(
            <Handle>handle, <FillMode>uplo, n, <double*>A, lda,
            <int*>ipiv, <double*>work, lwork, <int*>devInfo)
    check_status(status)

cpdef csytrf(intptr_t handle, int uplo, int n, size_t A, int lda,
             size_t ipiv, size_t work, int lwork, size_t devInfo):
    _setStream(handle)
    with nogil:
        status = cusolverDnCsytrf(
            <Handle>handle, <FillMode>uplo, n, <cuComplex*>A, lda,
            <int*>ipiv, <cuComplex*>work, lwork, <int*>devInfo)
    check_status(status)

cpdef zsytrf(intptr_t handle, int uplo, int n, size_t A, int lda,
             size_t ipiv, size_t work, int lwork, size_t devInfo):
    _setStream(handle)
    with nogil:
        status = cusolverDnZsytrf(
            <Handle>handle, <FillMode>uplo, n, <cuDoubleComplex*>A, lda,
            <int*>ipiv, <cuDoubleComplex*>work, lwork, <int*>devInfo)
    check_status(status)

<<<<<<< HEAD
cpdef size_t zzgesv_bufferSize(intptr_t handle, int n, int nrhs, size_t dA,
                               int ldda, size_t dipiv, size_t dB, int lddb,
=======
cpdef size_t zzgels_bufferSize(intptr_t handle, int m, int n, int nrhs,
                               size_t dA, int ldda, size_t dB, int lddb,
>>>>>>> db1588ad
                               size_t dX, int lddx, size_t dwork) except? -1:
    cdef size_t lwork
    _setStream(handle)
    with nogil:
<<<<<<< HEAD
        status = cusolverDnZZgesv_bufferSize(
            <Handle>handle, n, nrhs, <cuDoubleComplex*>dA, ldda, <int*>dipiv,
=======
        status = cusolverDnZZgels_bufferSize(
            <Handle>handle, m, n, nrhs, <cuDoubleComplex*>dA, ldda,
>>>>>>> db1588ad
            <cuDoubleComplex*>dB, lddb, <cuDoubleComplex*>dX, lddx,
            <void*>dwork, &lwork)
    check_status(status)
    return lwork

<<<<<<< HEAD
cpdef size_t zcgesv_bufferSize(intptr_t handle, int n, int nrhs, size_t dA,
                               int ldda, size_t dipiv, size_t dB, int lddb,
=======
cpdef size_t zcgels_bufferSize(intptr_t handle, int m, int n, int nrhs,
                               size_t dA, int ldda, size_t dB, int lddb,
>>>>>>> db1588ad
                               size_t dX, int lddx, size_t dwork) except? -1:
    cdef size_t lwork
    _setStream(handle)
    with nogil:
<<<<<<< HEAD
        status = cusolverDnZCgesv_bufferSize(
            <Handle>handle, n, nrhs, <cuDoubleComplex*>dA, ldda, <int*>dipiv,
=======
        status = cusolverDnZCgels_bufferSize(
            <Handle>handle, m, n, nrhs, <cuDoubleComplex*>dA, ldda,
>>>>>>> db1588ad
            <cuDoubleComplex*>dB, lddb, <cuDoubleComplex*>dX, lddx,
            <void*>dwork, &lwork)
    check_status(status)
    return lwork

<<<<<<< HEAD
cpdef size_t zygesv_bufferSize(intptr_t handle, int n, int nrhs, size_t dA,
                               int ldda, size_t dipiv, size_t dB, int lddb,
=======
cpdef size_t zygels_bufferSize(intptr_t handle, int m, int n, int nrhs,
                               size_t dA, int ldda, size_t dB, int lddb,
>>>>>>> db1588ad
                               size_t dX, int lddx, size_t dwork) except? -1:
    cdef size_t lwork
    _setStream(handle)
    with nogil:
<<<<<<< HEAD
        status = cusolverDnZYgesv_bufferSize(
            <Handle>handle, n, nrhs, <cuDoubleComplex*>dA, ldda, <int*>dipiv,
=======
        status = cusolverDnZYgels_bufferSize(
            <Handle>handle, m, n, nrhs, <cuDoubleComplex*>dA, ldda,
>>>>>>> db1588ad
            <cuDoubleComplex*>dB, lddb, <cuDoubleComplex*>dX, lddx,
            <void*>dwork, &lwork)
    check_status(status)
    return lwork

<<<<<<< HEAD
cpdef size_t zkgesv_bufferSize(intptr_t handle, int n, int nrhs, size_t dA,
                               int ldda, size_t dipiv, size_t dB, int lddb,
=======
cpdef size_t zkgels_bufferSize(intptr_t handle, int m, int n, int nrhs,
                               size_t dA, int ldda, size_t dB, int lddb,
>>>>>>> db1588ad
                               size_t dX, int lddx, size_t dwork) except? -1:
    cdef size_t lwork
    _setStream(handle)
    with nogil:
<<<<<<< HEAD
        status = cusolverDnZKgesv_bufferSize(
            <Handle>handle, n, nrhs, <cuDoubleComplex*>dA, ldda, <int*>dipiv,
=======
        status = cusolverDnZKgels_bufferSize(
            <Handle>handle, m, n, nrhs, <cuDoubleComplex*>dA, ldda,
>>>>>>> db1588ad
            <cuDoubleComplex*>dB, lddb, <cuDoubleComplex*>dX, lddx,
            <void*>dwork, &lwork)
    check_status(status)
    return lwork

<<<<<<< HEAD
cpdef size_t ccgesv_bufferSize(intptr_t handle, int n, int nrhs, size_t dA,
                               int ldda, size_t dipiv, size_t dB, int lddb,
=======
cpdef size_t ccgels_bufferSize(intptr_t handle, int m, int n, int nrhs,
                               size_t dA, int ldda, size_t dB, int lddb,
>>>>>>> db1588ad
                               size_t dX, int lddx, size_t dwork) except? -1:
    cdef size_t lwork
    _setStream(handle)
    with nogil:
<<<<<<< HEAD
        status = cusolverDnCCgesv_bufferSize(
            <Handle>handle, n, nrhs, <cuComplex*>dA, ldda, <int*>dipiv,
=======
        status = cusolverDnCCgels_bufferSize(
            <Handle>handle, m, n, nrhs, <cuComplex*>dA, ldda,
>>>>>>> db1588ad
            <cuComplex*>dB, lddb, <cuComplex*>dX, lddx, <void*>dwork, &lwork)
    check_status(status)
    return lwork

<<<<<<< HEAD
cpdef size_t cygesv_bufferSize(intptr_t handle, int n, int nrhs, size_t dA,
                               int ldda, size_t dipiv, size_t dB, int lddb,
=======
cpdef size_t cygels_bufferSize(intptr_t handle, int m, int n, int nrhs,
                               size_t dA, int ldda, size_t dB, int lddb,
>>>>>>> db1588ad
                               size_t dX, int lddx, size_t dwork) except? -1:
    cdef size_t lwork
    _setStream(handle)
    with nogil:
<<<<<<< HEAD
        status = cusolverDnCYgesv_bufferSize(
            <Handle>handle, n, nrhs, <cuComplex*>dA, ldda, <int*>dipiv,
=======
        status = cusolverDnCYgels_bufferSize(
            <Handle>handle, m, n, nrhs, <cuComplex*>dA, ldda,
>>>>>>> db1588ad
            <cuComplex*>dB, lddb, <cuComplex*>dX, lddx, <void*>dwork, &lwork)
    check_status(status)
    return lwork

<<<<<<< HEAD
cpdef size_t ckgesv_bufferSize(intptr_t handle, int n, int nrhs, size_t dA,
                               int ldda, size_t dipiv, size_t dB, int lddb,
=======
cpdef size_t ckgels_bufferSize(intptr_t handle, int m, int n, int nrhs,
                               size_t dA, int ldda, size_t dB, int lddb,
>>>>>>> db1588ad
                               size_t dX, int lddx, size_t dwork) except? -1:
    cdef size_t lwork
    _setStream(handle)
    with nogil:
<<<<<<< HEAD
        status = cusolverDnCKgesv_bufferSize(
            <Handle>handle, n, nrhs, <cuComplex*>dA, ldda, <int*>dipiv,
=======
        status = cusolverDnCKgels_bufferSize(
            <Handle>handle, m, n, nrhs, <cuComplex*>dA, ldda,
>>>>>>> db1588ad
            <cuComplex*>dB, lddb, <cuComplex*>dX, lddx, <void*>dwork, &lwork)
    check_status(status)
    return lwork

<<<<<<< HEAD
cpdef size_t ddgesv_bufferSize(intptr_t handle, int n, int nrhs, size_t dA,
                               int ldda, size_t dipiv, size_t dB, int lddb,
=======
cpdef size_t ddgels_bufferSize(intptr_t handle, int m, int n, int nrhs,
                               size_t dA, int ldda, size_t dB, int lddb,
>>>>>>> db1588ad
                               size_t dX, int lddx, size_t dwork) except? -1:
    cdef size_t lwork
    _setStream(handle)
    with nogil:
<<<<<<< HEAD
        status = cusolverDnDDgesv_bufferSize(
            <Handle>handle, n, nrhs, <double*>dA, ldda, <int*>dipiv,
=======
        status = cusolverDnDDgels_bufferSize(
            <Handle>handle, m, n, nrhs, <double*>dA, ldda,
>>>>>>> db1588ad
            <double*>dB, lddb, <double*>dX, lddx, <void*>dwork, &lwork)
    check_status(status)
    return lwork

<<<<<<< HEAD
cpdef size_t dsgesv_bufferSize(intptr_t handle, int n, int nrhs, size_t dA,
                               int ldda, size_t dipiv, size_t dB, int lddb,
=======
cpdef size_t dsgels_bufferSize(intptr_t handle, int m, int n, int nrhs,
                               size_t dA, int ldda, size_t dB, int lddb,
>>>>>>> db1588ad
                               size_t dX, int lddx, size_t dwork) except? -1:
    cdef size_t lwork
    _setStream(handle)
    with nogil:
<<<<<<< HEAD
        status = cusolverDnDSgesv_bufferSize(
            <Handle>handle, n, nrhs, <double*>dA, ldda, <int*>dipiv,
=======
        status = cusolverDnDSgels_bufferSize(
            <Handle>handle, m, n, nrhs, <double*>dA, ldda,
>>>>>>> db1588ad
            <double*>dB, lddb, <double*>dX, lddx, <void*>dwork, &lwork)
    check_status(status)
    return lwork

<<<<<<< HEAD
cpdef size_t dxgesv_bufferSize(intptr_t handle, int n, int nrhs, size_t dA,
                               int ldda, size_t dipiv, size_t dB, int lddb,
=======
cpdef size_t dxgels_bufferSize(intptr_t handle, int m, int n, int nrhs,
                               size_t dA, int ldda, size_t dB, int lddb,
>>>>>>> db1588ad
                               size_t dX, int lddx, size_t dwork) except? -1:
    cdef size_t lwork
    _setStream(handle)
    with nogil:
<<<<<<< HEAD
        status = cusolverDnDXgesv_bufferSize(
            <Handle>handle, n, nrhs, <double*>dA, ldda, <int*>dipiv,
=======
        status = cusolverDnDXgels_bufferSize(
            <Handle>handle, m, n, nrhs, <double*>dA, ldda,
>>>>>>> db1588ad
            <double*>dB, lddb, <double*>dX, lddx, <void*>dwork, &lwork)
    check_status(status)
    return lwork

<<<<<<< HEAD
cpdef size_t dhgesv_bufferSize(intptr_t handle, int n, int nrhs, size_t dA,
                               int ldda, size_t dipiv, size_t dB, int lddb,
=======
cpdef size_t dhgels_bufferSize(intptr_t handle, int m, int n, int nrhs,
                               size_t dA, int ldda, size_t dB, int lddb,
>>>>>>> db1588ad
                               size_t dX, int lddx, size_t dwork) except? -1:
    cdef size_t lwork
    _setStream(handle)
    with nogil:
<<<<<<< HEAD
        status = cusolverDnDHgesv_bufferSize(
            <Handle>handle, n, nrhs, <double*>dA, ldda, <int*>dipiv,
=======
        status = cusolverDnDHgels_bufferSize(
            <Handle>handle, m, n, nrhs, <double*>dA, ldda,
>>>>>>> db1588ad
            <double*>dB, lddb, <double*>dX, lddx, <void*>dwork, &lwork)
    check_status(status)
    return lwork

<<<<<<< HEAD
cpdef size_t ssgesv_bufferSize(intptr_t handle, int n, int nrhs, size_t dA,
                               int ldda, size_t dipiv, size_t dB, int lddb,
=======
cpdef size_t ssgels_bufferSize(intptr_t handle, int m, int n, int nrhs,
                               size_t dA, int ldda, size_t dB, int lddb,
>>>>>>> db1588ad
                               size_t dX, int lddx, size_t dwork) except? -1:
    cdef size_t lwork
    _setStream(handle)
    with nogil:
<<<<<<< HEAD
        status = cusolverDnSSgesv_bufferSize(
            <Handle>handle, n, nrhs, <float*>dA, ldda, <int*>dipiv,
=======
        status = cusolverDnSSgels_bufferSize(
            <Handle>handle, m, n, nrhs, <float*>dA, ldda,
>>>>>>> db1588ad
            <float*>dB, lddb, <float*>dX, lddx, <void*>dwork, &lwork)
    check_status(status)
    return lwork

<<<<<<< HEAD
cpdef size_t sxgesv_bufferSize(intptr_t handle, int n, int nrhs, size_t dA,
                               int ldda, size_t dipiv, size_t dB, int lddb,
=======
cpdef size_t sxgels_bufferSize(intptr_t handle, int m, int n, int nrhs,
                               size_t dA, int ldda, size_t dB, int lddb,
>>>>>>> db1588ad
                               size_t dX, int lddx, size_t dwork) except? -1:
    cdef size_t lwork
    _setStream(handle)
    with nogil:
<<<<<<< HEAD
        status = cusolverDnSXgesv_bufferSize(
            <Handle>handle, n, nrhs, <float*>dA, ldda, <int*>dipiv,
=======
        status = cusolverDnSXgels_bufferSize(
            <Handle>handle, m, n, nrhs, <float*>dA, ldda,
>>>>>>> db1588ad
            <float*>dB, lddb, <float*>dX, lddx, <void*>dwork, &lwork)
    check_status(status)
    return lwork

<<<<<<< HEAD
cpdef size_t shgesv_bufferSize(intptr_t handle, int n, int nrhs, size_t dA,
                               int ldda, size_t dipiv, size_t dB, int lddb,
=======
cpdef size_t shgels_bufferSize(intptr_t handle, int m, int n, int nrhs,
                               size_t dA, int ldda, size_t dB, int lddb,
>>>>>>> db1588ad
                               size_t dX, int lddx, size_t dwork) except? -1:
    cdef size_t lwork
    _setStream(handle)
    with nogil:
<<<<<<< HEAD
        status = cusolverDnSHgesv_bufferSize(
            <Handle>handle, n, nrhs, <float*>dA, ldda, <int*>dipiv,
=======
        status = cusolverDnSHgels_bufferSize(
            <Handle>handle, m, n, nrhs, <float*>dA, ldda,
>>>>>>> db1588ad
            <float*>dB, lddb, <float*>dX, lddx, <void*>dwork, &lwork)
    check_status(status)
    return lwork

<<<<<<< HEAD
cpdef int zzgesv(intptr_t handle, int n, int nrhs, size_t dA, int ldda,
                 size_t dipiv, size_t dB, int lddb, size_t dX, int lddx,
=======
cpdef int zzgels(intptr_t handle, int m, int n, int nrhs, size_t dA, int ldda,
                 size_t dB, int lddb, size_t dX, int lddx,
>>>>>>> db1588ad
                 size_t dwork, size_t lwork, size_t dInfo):
    cdef int iter
    _setStream(handle)
    with nogil:
<<<<<<< HEAD
        status = cusolverDnZZgesv(
            <Handle>handle, n, nrhs, <cuDoubleComplex*>dA, ldda, <int*>dipiv,
=======
        status = cusolverDnZZgels(
            <Handle>handle, m, n, nrhs, <cuDoubleComplex*>dA, ldda,
>>>>>>> db1588ad
            <cuDoubleComplex*>dB, lddb, <cuDoubleComplex*>dX, lddx,
            <void*>dwork, lwork, &iter, <int*>dInfo)
    check_status(status)
    return iter

<<<<<<< HEAD
cpdef int zcgesv(intptr_t handle, int n, int nrhs, size_t dA, int ldda,
                 size_t dipiv, size_t dB, int lddb, size_t dX, int lddx,
=======
cpdef int zcgels(intptr_t handle, int m, int n, int nrhs, size_t dA, int ldda,
                 size_t dB, int lddb, size_t dX, int lddx,
>>>>>>> db1588ad
                 size_t dwork, size_t lwork, size_t dInfo):
    cdef int iter
    _setStream(handle)
    with nogil:
<<<<<<< HEAD
        status = cusolverDnZCgesv(
            <Handle>handle, n, nrhs, <cuDoubleComplex*>dA, ldda, <int*>dipiv,
=======
        status = cusolverDnZCgels(
            <Handle>handle, m, n, nrhs, <cuDoubleComplex*>dA, ldda,
>>>>>>> db1588ad
            <cuDoubleComplex*>dB, lddb, <cuDoubleComplex*>dX, lddx,
            <void*>dwork, lwork, &iter, <int*>dInfo)
    check_status(status)
    return iter

<<<<<<< HEAD
cpdef int zygesv(intptr_t handle, int n, int nrhs, size_t dA, int ldda,
                 size_t dipiv, size_t dB, int lddb, size_t dX, int lddx,
=======
cpdef int zygels(intptr_t handle, int m, int n, int nrhs, size_t dA, int ldda,
                 size_t dB, int lddb, size_t dX, int lddx,
>>>>>>> db1588ad
                 size_t dwork, size_t lwork, size_t dInfo):
    cdef int iter
    _setStream(handle)
    with nogil:
<<<<<<< HEAD
        status = cusolverDnZYgesv(
            <Handle>handle, n, nrhs, <cuDoubleComplex*>dA, ldda, <int*>dipiv,
=======
        status = cusolverDnZYgels(
            <Handle>handle, m, n, nrhs, <cuDoubleComplex*>dA, ldda,
>>>>>>> db1588ad
            <cuDoubleComplex*>dB, lddb, <cuDoubleComplex*>dX, lddx,
            <void*>dwork, lwork, &iter, <int*>dInfo)
    check_status(status)
    return iter

<<<<<<< HEAD
cpdef int zkgesv(intptr_t handle, int n, int nrhs, size_t dA, int ldda,
                 size_t dipiv, size_t dB, int lddb, size_t dX, int lddx,
=======
cpdef int zkgels(intptr_t handle, int m, int n, int nrhs, size_t dA, int ldda,
                 size_t dB, int lddb, size_t dX, int lddx,
>>>>>>> db1588ad
                 size_t dwork, size_t lwork, size_t dInfo):
    cdef int iter
    _setStream(handle)
    with nogil:
<<<<<<< HEAD
        status = cusolverDnZKgesv(
            <Handle>handle, n, nrhs, <cuDoubleComplex*>dA, ldda, <int*>dipiv,
=======
        status = cusolverDnZKgels(
            <Handle>handle, m, n, nrhs, <cuDoubleComplex*>dA, ldda,
>>>>>>> db1588ad
            <cuDoubleComplex*>dB, lddb, <cuDoubleComplex*>dX, lddx,
            <void*>dwork, lwork, &iter, <int*>dInfo)
    check_status(status)
    return iter

<<<<<<< HEAD
cpdef int ccgesv(intptr_t handle, int n, int nrhs, size_t dA, int ldda,
                 size_t dipiv, size_t dB, int lddb, size_t dX, int lddx,
=======
cpdef int ccgels(intptr_t handle, int m, int n, int nrhs, size_t dA, int ldda,
                 size_t dB, int lddb, size_t dX, int lddx,
>>>>>>> db1588ad
                 size_t dwork, size_t lwork, size_t dInfo):
    cdef int iter
    _setStream(handle)
    with nogil:
<<<<<<< HEAD
        status = cusolverDnCCgesv(
            <Handle>handle, n, nrhs, <cuComplex*>dA, ldda, <int*>dipiv,
=======
        status = cusolverDnCCgels(
            <Handle>handle, m, n, nrhs, <cuComplex*>dA, ldda,
>>>>>>> db1588ad
            <cuComplex*>dB, lddb, <cuComplex*>dX, lddx,
            <void*>dwork, lwork, &iter, <int*>dInfo)
    check_status(status)
    return iter

<<<<<<< HEAD
cpdef int cygesv(intptr_t handle, int n, int nrhs, size_t dA, int ldda,
                 size_t dipiv, size_t dB, int lddb, size_t dX, int lddx,
=======
cpdef int cygels(intptr_t handle, int m, int n, int nrhs, size_t dA, int ldda,
                 size_t dB, int lddb, size_t dX, int lddx,
>>>>>>> db1588ad
                 size_t dwork, size_t lwork, size_t dInfo):
    cdef int iter
    _setStream(handle)
    with nogil:
<<<<<<< HEAD
        status = cusolverDnCYgesv(
            <Handle>handle, n, nrhs, <cuComplex*>dA, ldda, <int*>dipiv,
=======
        status = cusolverDnCYgels(
            <Handle>handle, m, n, nrhs, <cuComplex*>dA, ldda,
>>>>>>> db1588ad
            <cuComplex*>dB, lddb, <cuComplex*>dX, lddx,
            <void*>dwork, lwork, &iter, <int*>dInfo)
    check_status(status)
    return iter

<<<<<<< HEAD
cpdef int ckgesv(intptr_t handle, int n, int nrhs, size_t dA, int ldda,
                 size_t dipiv, size_t dB, int lddb, size_t dX, int lddx,
=======
cpdef int ckgels(intptr_t handle, int m, int n, int nrhs, size_t dA, int ldda,
                 size_t dB, int lddb, size_t dX, int lddx,
>>>>>>> db1588ad
                 size_t dwork, size_t lwork, size_t dInfo):
    cdef int iter
    _setStream(handle)
    with nogil:
<<<<<<< HEAD
        status = cusolverDnCKgesv(
            <Handle>handle, n, nrhs, <cuComplex*>dA, ldda, <int*>dipiv,
=======
        status = cusolverDnCKgels(
            <Handle>handle, m, n, nrhs, <cuComplex*>dA, ldda,
>>>>>>> db1588ad
            <cuComplex*>dB, lddb, <cuComplex*>dX, lddx,
            <void*>dwork, lwork, &iter, <int*>dInfo)
    check_status(status)
    return iter

<<<<<<< HEAD
cpdef int ddgesv(intptr_t handle, int n, int nrhs, size_t dA, int ldda,
                 size_t dipiv, size_t dB, int lddb, size_t dX, int lddx,
=======
cpdef int ddgels(intptr_t handle, int m, int n, int nrhs, size_t dA, int ldda,
                 size_t dB, int lddb, size_t dX, int lddx,
>>>>>>> db1588ad
                 size_t dwork, size_t lwork, size_t dInfo):
    cdef int iter
    _setStream(handle)
    with nogil:
<<<<<<< HEAD
        status = cusolverDnDDgesv(
            <Handle>handle, n, nrhs, <double*>dA, ldda, <int*>dipiv,
=======
        status = cusolverDnDDgels(
            <Handle>handle, m, n, nrhs, <double*>dA, ldda,
>>>>>>> db1588ad
            <double*>dB, lddb, <double*>dX, lddx,
            <void*>dwork, lwork, &iter, <int*>dInfo)
    check_status(status)
    return iter

<<<<<<< HEAD
cpdef int dsgesv(intptr_t handle, int n, int nrhs, size_t dA, int ldda,
                 size_t dipiv, size_t dB, int lddb, size_t dX, int lddx,
=======
cpdef int dsgels(intptr_t handle, int m, int n, int nrhs, size_t dA, int ldda,
                 size_t dB, int lddb, size_t dX, int lddx,
>>>>>>> db1588ad
                 size_t dwork, size_t lwork, size_t dInfo):
    cdef int iter
    _setStream(handle)
    with nogil:
<<<<<<< HEAD
        status = cusolverDnDSgesv(
            <Handle>handle, n, nrhs, <double*>dA, ldda, <int*>dipiv,
=======
        status = cusolverDnDSgels(
            <Handle>handle, m, n, nrhs, <double*>dA, ldda,
>>>>>>> db1588ad
            <double*>dB, lddb, <double*>dX, lddx,
            <void*>dwork, lwork, &iter, <int*>dInfo)
    check_status(status)
    return iter

<<<<<<< HEAD
cpdef int dxgesv(intptr_t handle, int n, int nrhs, size_t dA, int ldda,
                 size_t dipiv, size_t dB, int lddb, size_t dX, int lddx,
=======
cpdef int dxgels(intptr_t handle, int m, int n, int nrhs, size_t dA, int ldda,
                 size_t dB, int lddb, size_t dX, int lddx,
>>>>>>> db1588ad
                 size_t dwork, size_t lwork, size_t dInfo):
    cdef int iter
    _setStream(handle)
    with nogil:
<<<<<<< HEAD
        status = cusolverDnDXgesv(
            <Handle>handle, n, nrhs, <double*>dA, ldda, <int*>dipiv,
=======
        status = cusolverDnDXgels(
            <Handle>handle, m, n, nrhs, <double*>dA, ldda,
>>>>>>> db1588ad
            <double*>dB, lddb, <double*>dX, lddx,
            <void*>dwork, lwork, &iter, <int*>dInfo)
    check_status(status)
    return iter

<<<<<<< HEAD
cpdef int dhgesv(intptr_t handle, int n, int nrhs, size_t dA, int ldda,
                 size_t dipiv, size_t dB, int lddb, size_t dX, int lddx,
=======
cpdef int dhgels(intptr_t handle, int m, int n, int nrhs, size_t dA, int ldda,
                 size_t dB, int lddb, size_t dX, int lddx,
>>>>>>> db1588ad
                 size_t dwork, size_t lwork, size_t dInfo):
    cdef int iter
    _setStream(handle)
    with nogil:
<<<<<<< HEAD
        status = cusolverDnDHgesv(
            <Handle>handle, n, nrhs, <double*>dA, ldda, <int*>dipiv,
=======
        status = cusolverDnDHgels(
            <Handle>handle, m, n, nrhs, <double*>dA, ldda,
>>>>>>> db1588ad
            <double*>dB, lddb, <double*>dX, lddx,
            <void*>dwork, lwork, &iter, <int*>dInfo)
    check_status(status)
    return iter

<<<<<<< HEAD
cpdef int ssgesv(intptr_t handle, int n, int nrhs, size_t dA, int ldda,
                 size_t dipiv, size_t dB, int lddb, size_t dX, int lddx,
=======
cpdef int ssgels(intptr_t handle, int m, int n, int nrhs, size_t dA, int ldda,
                 size_t dB, int lddb, size_t dX, int lddx,
>>>>>>> db1588ad
                 size_t dwork, size_t lwork, size_t dInfo):
    cdef int iter
    _setStream(handle)
    with nogil:
<<<<<<< HEAD
        status = cusolverDnSSgesv(
            <Handle>handle, n, nrhs, <float*>dA, ldda, <int*>dipiv,
=======
        status = cusolverDnSSgels(
            <Handle>handle, m, n, nrhs, <float*>dA, ldda,
>>>>>>> db1588ad
            <float*>dB, lddb, <float*>dX, lddx,
            <void*>dwork, lwork, &iter, <int*>dInfo)
    check_status(status)
    return iter

<<<<<<< HEAD
cpdef int sxgesv(intptr_t handle, int n, int nrhs, size_t dA, int ldda,
                 size_t dipiv, size_t dB, int lddb, size_t dX, int lddx,
=======
cpdef int sxgels(intptr_t handle, int m, int n, int nrhs, size_t dA, int ldda,
                 size_t dB, int lddb, size_t dX, int lddx,
>>>>>>> db1588ad
                 size_t dwork, size_t lwork, size_t dInfo):
    cdef int iter
    _setStream(handle)
    with nogil:
<<<<<<< HEAD
        status = cusolverDnSXgesv(
            <Handle>handle, n, nrhs, <float*>dA, ldda, <int*>dipiv,
=======
        status = cusolverDnSXgels(
            <Handle>handle, m, n, nrhs, <float*>dA, ldda,
>>>>>>> db1588ad
            <float*>dB, lddb, <float*>dX, lddx,
            <void*>dwork, lwork, &iter, <int*>dInfo)
    check_status(status)
    return iter

<<<<<<< HEAD
cpdef int shgesv(intptr_t handle, int n, int nrhs, size_t dA, int ldda,
                 size_t dipiv, size_t dB, int lddb, size_t dX, int lddx,
=======
cpdef int shgels(intptr_t handle, int m, int n, int nrhs, size_t dA, int ldda,
                 size_t dB, int lddb, size_t dX, int lddx,
>>>>>>> db1588ad
                 size_t dwork, size_t lwork, size_t dInfo):
    cdef int iter
    _setStream(handle)
    with nogil:
<<<<<<< HEAD
        status = cusolverDnSHgesv(
            <Handle>handle, n, nrhs, <float*>dA, ldda, <int*>dipiv,
=======
        status = cusolverDnSHgels(
            <Handle>handle, m, n, nrhs, <float*>dA, ldda,
>>>>>>> db1588ad
            <float*>dB, lddb, <float*>dX, lddx,
            <void*>dwork, lwork, &iter, <int*>dInfo)
    check_status(status)
    return iter

###############################################################################
# Dense LAPACK Functions (Eigenvalue Solver)
###############################################################################

# Bidiagonal factorization
cpdef int sgebrd_bufferSize(intptr_t handle, int m, int n) except? -1:
    cdef int lwork
    _setStream(handle)
    with nogil:
        status = cusolverDnSgebrd_bufferSize(<Handle>handle, m, n, &lwork)
    check_status(status)
    return lwork

cpdef int dgebrd_bufferSize(intptr_t handle, int m, int n) except? -1:
    cdef int lwork
    _setStream(handle)
    with nogil:
        status = cusolverDnDgebrd_bufferSize(<Handle>handle, m, n, &lwork)
    check_status(status)
    return lwork

cpdef int cgebrd_bufferSize(intptr_t handle, int m, int n) except? -1:
    cdef int lwork
    _setStream(handle)
    with nogil:
        status = cusolverDnCgebrd_bufferSize(<Handle>handle, m, n, &lwork)
    check_status(status)
    return lwork

cpdef int zgebrd_bufferSize(intptr_t handle, int m, int n) except? -1:
    cdef int lwork
    _setStream(handle)
    with nogil:
        status = cusolverDnZgebrd_bufferSize(<Handle>handle, m, n, &lwork)
    check_status(status)
    return lwork

cpdef sgebrd(intptr_t handle, int m, int n, size_t A, int lda,
             size_t D, size_t E, size_t tauQ, size_t tauP,
             size_t Work, int lwork, size_t devInfo):
    _setStream(handle)
    with nogil:
        status = cusolverDnSgebrd(
            <Handle>handle, m, n,
            <float*>A, lda,
            <float*>D, <float*>E,
            <float*>tauQ, <float*>tauP,
            <float*>Work, lwork, <int*>devInfo)
    check_status(status)

cpdef dgebrd(intptr_t handle, int m, int n, size_t A, int lda,
             size_t D, size_t E, size_t tauQ, size_t tauP,
             size_t Work, int lwork, size_t devInfo):
    _setStream(handle)
    with nogil:
        status = cusolverDnDgebrd(
            <Handle>handle, m, n,
            <double*>A, lda,
            <double*>D, <double*>E,
            <double*>tauQ, <double*>tauP,
            <double*>Work, lwork, <int*>devInfo)
    check_status(status)

cpdef cgebrd(intptr_t handle, int m, int n, size_t A, int lda,
             size_t D, size_t E, size_t tauQ, size_t tauP,
             size_t Work, int lwork, size_t devInfo):
    _setStream(handle)
    with nogil:
        status = cusolverDnCgebrd(
            <Handle>handle, m, n,
            <cuComplex*>A, lda,
            <float*>D, <float*>E,
            <cuComplex*>tauQ, <cuComplex*>tauP,
            <cuComplex*>Work, lwork, <int*>devInfo)
    check_status(status)

cpdef zgebrd(intptr_t handle, int m, int n, size_t A, int lda,
             size_t D, size_t E, size_t tauQ, size_t tauP,
             size_t Work, int lwork, size_t devInfo):
    _setStream(handle)
    with nogil:
        status = cusolverDnZgebrd(
            <Handle>handle, m, n,
            <cuDoubleComplex*>A, lda,
            <double*>D, <double*>E,
            <cuDoubleComplex*>tauQ, <cuDoubleComplex*>tauP,
            <cuDoubleComplex*>Work, lwork, <int*>devInfo)
    check_status(status)


# Singular value decomposition, A = U * Sigma * V^H
cpdef int sgesvd_bufferSize(intptr_t handle, int m, int n) except? -1:
    cdef int lwork
    _setStream(handle)
    with nogil:
        status = cusolverDnSgesvd_bufferSize(<Handle>handle, m, n, &lwork)
    check_status(status)
    return lwork

cpdef int dgesvd_bufferSize(intptr_t handle, int m, int n) except? -1:
    cdef int lwork
    _setStream(handle)
    with nogil:
        status = cusolverDnDgesvd_bufferSize(<Handle>handle, m, n, &lwork)
    check_status(status)
    return lwork

cpdef int cgesvd_bufferSize(intptr_t handle, int m, int n) except? -1:
    cdef int lwork
    _setStream(handle)
    with nogil:
        status = cusolverDnCgesvd_bufferSize(<Handle>handle, m, n, &lwork)
    check_status(status)
    return lwork

cpdef int zgesvd_bufferSize(intptr_t handle, int m, int n) except? -1:
    cdef int lwork
    _setStream(handle)
    with nogil:
        status = cusolverDnZgesvd_bufferSize(<Handle>handle, m, n, &lwork)
    check_status(status)
    return lwork

cpdef sgesvd(intptr_t handle, char jobu, char jobvt, int m, int n, size_t A,
             int lda, size_t S, size_t U, int ldu, size_t VT, int ldvt,
             size_t Work, int lwork, size_t rwork, size_t devInfo):
    _setStream(handle)
    with nogil:
        status = cusolverDnSgesvd(
            <Handle>handle, jobu, jobvt, m, n, <float*>A, lda,
            <float*>S, <float*>U, ldu, <float*>VT, ldvt,
            <float*>Work, lwork, <float*>rwork, <int*>devInfo)
    check_status(status)

cpdef dgesvd(intptr_t handle, char jobu, char jobvt, int m, int n, size_t A,
             int lda, size_t S, size_t U, int ldu, size_t VT, int ldvt,
             size_t Work, int lwork, size_t rwork, size_t devInfo):
    _setStream(handle)
    with nogil:
        status = cusolverDnDgesvd(
            <Handle>handle, jobu, jobvt, m, n, <double*>A, lda,
            <double*>S, <double*>U, ldu, <double*>VT, ldvt,
            <double*>Work, lwork, <double*>rwork, <int*>devInfo)
    check_status(status)

cpdef cgesvd(intptr_t handle, char jobu, char jobvt, int m, int n, size_t A,
             int lda, size_t S, size_t U, int ldu, size_t VT, int ldvt,
             size_t Work, int lwork, size_t rwork, size_t devInfo):
    _setStream(handle)
    with nogil:
        status = cusolverDnCgesvd(
            <Handle>handle, jobu, jobvt, m, n, <cuComplex*>A, lda,
            <float*>S, <cuComplex*>U, ldu, <cuComplex*>VT, ldvt,
            <cuComplex*>Work, lwork, <float*>rwork, <int*>devInfo)
    check_status(status)

cpdef zgesvd(intptr_t handle, char jobu, char jobvt, int m, int n, size_t A,
             int lda, size_t S, size_t U, int ldu, size_t VT, int ldvt,
             size_t Work, int lwork, size_t rwork, size_t devInfo):
    _setStream(handle)
    with nogil:
        status = cusolverDnZgesvd(
            <Handle>handle, jobu, jobvt, m, n, <cuDoubleComplex*>A, lda,
            <double*>S, <cuDoubleComplex*>U, ldu, <cuDoubleComplex*>VT, ldvt,
            <cuDoubleComplex*>Work, lwork, <double*>rwork, <int*>devInfo)
    check_status(status)

# gesvdj ... Singular value decomposition using Jacobi mathod
cpdef intptr_t createGesvdjInfo() except? 0:
    cdef GesvdjInfo info
    status = cusolverDnCreateGesvdjInfo(&info)
    check_status(status)
    return <intptr_t>info

cpdef destroyGesvdjInfo(intptr_t info):
    status = cusolverDnDestroyGesvdjInfo(<GesvdjInfo>info)
    check_status(status)

cpdef xgesvdjSetTolerance(intptr_t info, double tolerance):
    status = cusolverDnXgesvdjSetTolerance(<GesvdjInfo>info, tolerance)
    check_status(status)

cpdef xgesvdjSetMaxSweeps(intptr_t info, int max_sweeps):
    status = cusolverDnXgesvdjSetMaxSweeps(<GesvdjInfo>info, max_sweeps)
    check_status(status)

cpdef xgesvdjSetSortEig(intptr_t info, int sort_svd):
    status = cusolverDnXgesvdjSetSortEig(<GesvdjInfo>info, sort_svd)
    check_status(status)

cpdef double xgesvdjGetResidual(intptr_t handle, intptr_t info):
    cdef double residual
    status = cusolverDnXgesvdjGetResidual(<Handle>handle, <GesvdjInfo>info,
                                          &residual)
    check_status(status)
    return residual

cpdef int xgesvdjGetSweeps(intptr_t handle, intptr_t info):
    cdef int executed_sweeps
    status = cusolverDnXgesvdjGetSweeps(<Handle>handle, <GesvdjInfo>info,
                                        &executed_sweeps)
    check_status(status)
    return executed_sweeps

cpdef int sgesvdj_bufferSize(intptr_t handle, int jobz, int econ, int m, int n,
                             intptr_t A, int lda, intptr_t S, intptr_t U,
                             int ldu, intptr_t V, int ldv, intptr_t params):
    cdef int lwork, status
    _setStream(handle)
    with nogil:
        status = cusolverDnSgesvdj_bufferSize(
            <Handle>handle, <EigMode>jobz, econ, m, n, <const float*>A, lda,
            <const float*>S, <const float*>U, ldu, <const float*>V, ldv,
            &lwork, <GesvdjInfo>params)
    check_status(status)
    return lwork

cpdef int dgesvdj_bufferSize(intptr_t handle, int jobz, int econ, int m, int n,
                             intptr_t A, int lda, intptr_t S, intptr_t U,
                             int ldu, intptr_t V, int ldv, intptr_t params):
    cdef int lwork, status
    _setStream(handle)
    with nogil:
        status = cusolverDnDgesvdj_bufferSize(
            <Handle>handle, <EigMode>jobz, econ, m, n, <const double*>A, lda,
            <const double*>S, <const double*>U, ldu, <const double*>V, ldv,
            &lwork, <GesvdjInfo>params)
    check_status(status)
    return lwork

cpdef int cgesvdj_bufferSize(intptr_t handle, int jobz, int econ, int m, int n,
                             intptr_t A, int lda, intptr_t S, intptr_t U,
                             int ldu, intptr_t V, int ldv, intptr_t params):
    cdef int lwork, status
    _setStream(handle)
    with nogil:
        status = cusolverDnCgesvdj_bufferSize(
            <Handle>handle, <EigMode>jobz, econ, m, n, <const cuComplex*>A,
            lda, <const float*>S, <const cuComplex*>U, ldu,
            <const cuComplex*>V, ldv, &lwork, <GesvdjInfo>params)
    check_status(status)
    return lwork

cpdef int zgesvdj_bufferSize(intptr_t handle, int jobz, int econ, int m, int n,
                             intptr_t A, int lda, intptr_t S, intptr_t U,
                             int ldu, intptr_t V, int ldv, intptr_t params):
    cdef int lwork, status
    _setStream(handle)
    with nogil:
        status = cusolverDnZgesvdj_bufferSize(
            <Handle>handle, <EigMode>jobz, econ, m, n,
            <const cuDoubleComplex*>A, lda, <const double*>S,
            <const cuDoubleComplex*>U, ldu, <const cuDoubleComplex*>V,
            ldv, &lwork, <GesvdjInfo>params)
    check_status(status)
    return lwork

cpdef sgesvdj(intptr_t handle, int jobz, int econ, int m, int n, intptr_t A,
              int lda, intptr_t S, intptr_t U, int ldu, intptr_t V, int ldv,
              intptr_t work, int lwork, intptr_t info, intptr_t params):
    _setStream(handle)
    with nogil:
        status = cusolverDnSgesvdj(<Handle>handle, <EigMode>jobz, econ, m, n,
                                   <float*>A, lda, <float*>S, <float*>U, ldu,
                                   <float*>V, ldv, <float*>work, lwork,
                                   <int*>info, <GesvdjInfo>params)
    check_status(status)

cpdef dgesvdj(intptr_t handle, int jobz, int econ, int m, int n, intptr_t A,
              int lda, intptr_t S, intptr_t U, int ldu, intptr_t V, int ldv,
              intptr_t work, int lwork, intptr_t info, intptr_t params):
    _setStream(handle)
    with nogil:
        status = cusolverDnDgesvdj(<Handle>handle, <EigMode>jobz, econ, m, n,
                                   <double*>A, lda, <double*>S, <double*>U,
                                   ldu, <double*>V, ldv, <double*>work, lwork,
                                   <int*>info, <GesvdjInfo>params)
    check_status(status)

cpdef cgesvdj(intptr_t handle, int jobz, int econ, int m, int n, intptr_t A,
              int lda, intptr_t S, intptr_t U, int ldu, intptr_t V, int ldv,
              intptr_t work, int lwork, intptr_t info, intptr_t params):
    _setStream(handle)
    with nogil:
        status = cusolverDnCgesvdj(
            <Handle>handle, <EigMode>jobz, econ, m, n, <cuComplex*>A, lda,
            <float*>S, <cuComplex*>U, ldu, <cuComplex*>V, ldv,
            <cuComplex*>work, lwork, <int*>info, <GesvdjInfo>params)
    check_status(status)

cpdef zgesvdj(intptr_t handle, int jobz, int econ, int m, int n, intptr_t A,
              int lda, intptr_t S, intptr_t U, int ldu, intptr_t V, int ldv,
              intptr_t work, int lwork, intptr_t info, intptr_t params):
    _setStream(handle)
    with nogil:
        status = cusolverDnZgesvdj(
            <Handle>handle, <EigMode>jobz, econ, m, n, <cuDoubleComplex*>A,
            lda, <double*>S, <cuDoubleComplex*>U, ldu, <cuDoubleComplex*>V,
            ldv, <cuDoubleComplex*>work, lwork, <int*>info, <GesvdjInfo>params)
    check_status(status)

cpdef int sgesvdjBatched_bufferSize(
        intptr_t handle, int jobz, int m, int n, intptr_t A,
        int lda, intptr_t S, intptr_t U, int ldu, intptr_t V, int ldv,
        intptr_t params, int batchSize) except? -1:
    cdef int lwork
    _setStream(handle)
    with nogil:
        status = cusolverDnSgesvdjBatched_bufferSize(
            <Handle>handle, <EigMode>jobz, m, n, <float*>A, lda,
            <float*>S, <float*>U, ldu, <float*>V, ldv, &lwork,
            <GesvdjInfo>params, batchSize)
    check_status(status)
    return lwork

cpdef int dgesvdjBatched_bufferSize(
        intptr_t handle, int jobz, int m, int n, intptr_t A,
        int lda, intptr_t S, intptr_t U, int ldu, intptr_t V, int ldv,
        intptr_t params, int batchSize) except? -1:
    cdef int lwork
    _setStream(handle)
    with nogil:
        status = cusolverDnDgesvdjBatched_bufferSize(
            <Handle>handle, <EigMode>jobz, m, n, <double*>A, lda,
            <double*>S, <double*>U, ldu, <double*>V, ldv, &lwork,
            <GesvdjInfo>params, batchSize)
    check_status(status)
    return lwork

cpdef int cgesvdjBatched_bufferSize(
        intptr_t handle, int jobz, int m, int n, intptr_t A,
        int lda, intptr_t S, intptr_t U, int ldu, intptr_t V, int ldv,
        intptr_t params, int batchSize) except? -1:
    cdef int lwork
    _setStream(handle)
    with nogil:
        status = cusolverDnCgesvdjBatched_bufferSize(
            <Handle>handle, <EigMode>jobz, m, n, <cuComplex*>A, lda,
            <float*>S, <cuComplex*>U, ldu, <cuComplex*>V, ldv, &lwork,
            <GesvdjInfo>params, batchSize)
    check_status(status)
    return lwork

cpdef int zgesvdjBatched_bufferSize(
        intptr_t handle, int jobz, int m, int n, intptr_t A,
        int lda, intptr_t S, intptr_t U, int ldu, intptr_t V, int ldv,
        intptr_t params, int batchSize) except? -1:
    cdef int lwork
    _setStream(handle)
    with nogil:
        status = cusolverDnZgesvdjBatched_bufferSize(
            <Handle>handle, <EigMode>jobz, m, n, <cuDoubleComplex*>A, lda,
            <double*>S, <cuDoubleComplex*>U, ldu, <cuDoubleComplex*>V, ldv,
            &lwork,
            <GesvdjInfo>params, batchSize)
    check_status(status)
    return lwork

cpdef sgesvdjBatched(
        intptr_t handle, int jobz, int m, int n, intptr_t A,
        int lda, intptr_t S, intptr_t U, int ldu, intptr_t V, int ldv,
        intptr_t work, int lwork, intptr_t info,
        intptr_t params, int batchSize):
    _setStream(handle)
    with nogil:
        status = cusolverDnSgesvdjBatched(
            <Handle>handle, <EigMode>jobz, m, n, <float*>A, lda,
            <float*>S, <float*>U, ldu, <float*>V, ldv,
            <float*>work, lwork, <int*>info,
            <GesvdjInfo>params, batchSize)
    check_status(status)

cpdef dgesvdjBatched(
        intptr_t handle, int jobz, int m, int n, intptr_t A,
        int lda, intptr_t S, intptr_t U, int ldu, intptr_t V, int ldv,
        intptr_t work, int lwork, intptr_t info,
        intptr_t params, int batchSize):
    _setStream(handle)
    with nogil:
        status = cusolverDnDgesvdjBatched(
            <Handle>handle, <EigMode>jobz, m, n, <double*>A, lda,
            <double*>S, <double*>U, ldu, <double*>V, ldv,
            <double*>work, lwork, <int*>info,
            <GesvdjInfo>params, batchSize)
    check_status(status)

cpdef cgesvdjBatched(
        intptr_t handle, int jobz, int m, int n, intptr_t A,
        int lda, intptr_t S, intptr_t U, int ldu, intptr_t V, int ldv,
        intptr_t work, int lwork, intptr_t info,
        intptr_t params, int batchSize):
    _setStream(handle)
    with nogil:
        status = cusolverDnCgesvdjBatched(
            <Handle>handle, <EigMode>jobz, m, n, <cuComplex*>A, lda,
            <float*>S, <cuComplex*>U, ldu, <cuComplex*>V, ldv,
            <cuComplex*>work, lwork, <int*>info,
            <GesvdjInfo>params, batchSize)
    check_status(status)

cpdef zgesvdjBatched(
        intptr_t handle, int jobz, int m, int n, intptr_t A,
        int lda, intptr_t S, intptr_t U, int ldu, intptr_t V, int ldv,
        intptr_t work, int lwork, intptr_t info,
        intptr_t params, int batchSize):
    _setStream(handle)
    with nogil:
        status = cusolverDnZgesvdjBatched(
            <Handle>handle, <EigMode>jobz, m, n, <cuDoubleComplex*>A, lda,
            <double*>S, <cuDoubleComplex*>U, ldu, <cuDoubleComplex*>V, ldv,
            <cuDoubleComplex*>work, lwork, <int*>info,
            <GesvdjInfo>params, batchSize)
    check_status(status)

# gesvda ... Approximate singular value decomposition
cpdef int sgesvdaStridedBatched_bufferSize(
        intptr_t handle, int jobz, int rank, int m, int n, intptr_t d_A,
        int lda, long long int strideA, intptr_t d_S, long long int strideS,
        intptr_t d_U, int ldu, long long int strideU, intptr_t d_V, int ldv,
        long long int strideV, int batchSize):
    cdef int lwork
    status = cusolverDnSgesvdaStridedBatched_bufferSize(
        <Handle>handle, <EigMode>jobz, rank, m, n, <const float*>d_A, lda,
        strideA, <const float*>d_S, strideS, <const float*>d_U, ldu, strideU,
        <const float*>d_V, ldv, strideV, &lwork, batchSize)
    check_status(status)
    return lwork

cpdef int dgesvdaStridedBatched_bufferSize(
        intptr_t handle, int jobz, int rank, int m, int n, intptr_t d_A,
        int lda, long long int strideA, intptr_t d_S, long long int strideS,
        intptr_t d_U, int ldu, long long int strideU, intptr_t d_V, int ldv,
        long long int strideV, int batchSize):
    cdef int lwork
    status = cusolverDnDgesvdaStridedBatched_bufferSize(
        <Handle>handle, <EigMode>jobz, rank, m, n, <const double*>d_A, lda,
        strideA, <const double*>d_S, strideS, <const double*>d_U, ldu, strideU,
        <const double*>d_V, ldv, strideV, &lwork, batchSize)
    check_status(status)
    return lwork

cpdef int cgesvdaStridedBatched_bufferSize(
        intptr_t handle, int jobz, int rank, int m, int n, intptr_t d_A,
        int lda, long long int strideA, intptr_t d_S, long long int strideS,
        intptr_t d_U, int ldu, long long int strideU, intptr_t d_V, int ldv,
        long long int strideV, int batchSize):
    cdef int lwork
    status = cusolverDnCgesvdaStridedBatched_bufferSize(
        <Handle>handle, <EigMode>jobz, rank, m, n, <const cuComplex*>d_A, lda,
        strideA, <const float*>d_S, strideS, <const cuComplex*>d_U, ldu,
        strideU, <const cuComplex*>d_V, ldv, strideV, &lwork, batchSize)
    check_status(status)
    return lwork

cpdef int zgesvdaStridedBatched_bufferSize(
        intptr_t handle, int jobz, int rank, int m, int n, intptr_t d_A,
        int lda, long long int strideA, intptr_t d_S, long long int strideS,
        intptr_t d_U, int ldu, long long int strideU, intptr_t d_V, int ldv,
        long long int strideV, int batchSize):
    cdef int lwork
    status = cusolverDnZgesvdaStridedBatched_bufferSize(
        <Handle>handle, <EigMode>jobz, rank, m, n, <const cuDoubleComplex*>d_A,
        lda, strideA, <const double*>d_S, strideS, <const cuDoubleComplex*>d_U,
        ldu, strideU, <const cuDoubleComplex*>d_V, ldv, strideV, &lwork,
        batchSize)
    check_status(status)
    return lwork

cpdef sgesvdaStridedBatched(
        intptr_t handle, int jobz, int rank, int m, int n, intptr_t d_A,
        int lda, long long int strideA, intptr_t d_S, long long int strideS,
        intptr_t d_U, int ldu, long long int strideU, intptr_t d_V, int ldv,
        long long int strideV, intptr_t d_work, int lwork, intptr_t d_info,
        intptr_t h_R_nrmF, int batchSize):
    _setStream(handle)
    with nogil:
        status = cusolverDnSgesvdaStridedBatched(
            <Handle>handle, <EigMode>jobz, rank, m, n, <const float*>d_A, lda,
            strideA, <float*>d_S, strideS, <float*>d_U, ldu, strideU,
            <float*>d_V, ldv, strideV, <float*>d_work, lwork, <int*>d_info,
            <double*>h_R_nrmF, batchSize)
    check_status(status)

cpdef dgesvdaStridedBatched(
        intptr_t handle, int jobz, int rank, int m, int n, intptr_t d_A,
        int lda, long long int strideA, intptr_t d_S, long long int strideS,
        intptr_t d_U, int ldu, long long int strideU, intptr_t d_V, int ldv,
        long long int strideV, intptr_t d_work, int lwork, intptr_t d_info,
        intptr_t h_R_nrmF, int batchSize):
    _setStream(handle)
    with nogil:
        status = cusolverDnDgesvdaStridedBatched(
            <Handle>handle, <EigMode>jobz, rank, m, n, <const double*>d_A, lda,
            strideA, <double*>d_S, strideS, <double*>d_U, ldu, strideU,
            <double*>d_V, ldv, strideV, <double*>d_work, lwork, <int*>d_info,
            <double*>h_R_nrmF, batchSize)
    check_status(status)

cpdef cgesvdaStridedBatched(
        intptr_t handle, int jobz, int rank, int m, int n, intptr_t d_A,
        int lda, long long int strideA, intptr_t d_S, long long int strideS,
        intptr_t d_U, int ldu, long long int strideU, intptr_t d_V, int ldv,
        long long int strideV, intptr_t d_work, int lwork, intptr_t d_info,
        intptr_t h_R_nrmF, int batchSize):
    _setStream(handle)
    with nogil:
        status = cusolverDnCgesvdaStridedBatched(
            <Handle>handle, <EigMode>jobz, rank, m, n, <const cuComplex*>d_A,
            lda, strideA, <float*>d_S, strideS, <cuComplex*>d_U, ldu, strideU,
            <cuComplex*>d_V, ldv, strideV, <cuComplex*>d_work, lwork,
            <int*>d_info, <double*>h_R_nrmF, batchSize)
    check_status(status)

cpdef zgesvdaStridedBatched(
        intptr_t handle, int jobz, int rank, int m, int n, intptr_t d_A,
        int lda, long long int strideA, intptr_t d_S, long long int strideS,
        intptr_t d_U, int ldu, long long int strideU, intptr_t d_V, int ldv,
        long long int strideV, intptr_t d_work, int lwork, intptr_t d_info,
        intptr_t h_R_nrmF, int batchSize):
    _setStream(handle)
    with nogil:
        status = cusolverDnZgesvdaStridedBatched(
            <Handle>handle, <EigMode>jobz, rank, m, n,
            <const cuDoubleComplex*>d_A, lda, strideA, <double*>d_S, strideS,
            <cuDoubleComplex*>d_U, ldu, strideU, <cuDoubleComplex*>d_V, ldv,
            strideV, <cuDoubleComplex*>d_work, lwork, <int*>d_info,
            <double*>h_R_nrmF, batchSize)
    check_status(status)

# Standard symmetric eigenvalue solver
cpdef int ssyevd_bufferSize(intptr_t handle, int jobz, int uplo, int n,
                            size_t A, int lda, size_t W) except? -1:
    cdef int lwork, status
    _setStream(handle)
    with nogil:
        status = cusolverDnSsyevd_bufferSize(
            <Handle>handle, <EigMode>jobz, <FillMode>uplo, n,
            <const float*>A,
            lda, <const float*>W, &lwork)
    check_status(status)
    return lwork

cpdef int dsyevd_bufferSize(intptr_t handle, int jobz, int uplo, int n,
                            size_t A, int lda, size_t W) except? -1:
    cdef int lwork, status
    _setStream(handle)
    with nogil:
        status = cusolverDnDsyevd_bufferSize(
            <Handle>handle, <EigMode>jobz, <FillMode>uplo, n,
            <const double*>A,
            lda, <const double*>W, &lwork)
    check_status(status)
    return lwork

cpdef int cheevd_bufferSize(intptr_t handle, int jobz, int uplo, int n,
                            size_t A, int lda, size_t W) except? -1:
    cdef int lwork, status
    _setStream(handle)
    with nogil:
        status = cusolverDnCheevd_bufferSize(
            <Handle>handle, <EigMode>jobz, <FillMode>uplo, n,
            <const cuComplex*>A,
            lda, <const float*>W, &lwork)
    check_status(status)
    return lwork

cpdef int zheevd_bufferSize(intptr_t handle, int jobz, int uplo, int n,
                            size_t A, int lda, size_t W) except? -1:
    cdef int lwork, status
    _setStream(handle)
    with nogil:
        status = cusolverDnZheevd_bufferSize(
            <Handle>handle, <EigMode>jobz, <FillMode>uplo, n,
            <const cuDoubleComplex*>A,
            lda, <const double*>W, &lwork)
    check_status(status)
    return lwork

cpdef ssyevd(intptr_t handle, int jobz, int uplo, int n, size_t A, int lda,
             size_t W, size_t work, int lwork, size_t info):
    cdef int status
    _setStream(handle)
    with nogil:
        status = cusolverDnSsyevd(
            <Handle>handle, <EigMode>jobz, <FillMode>uplo, n,
            <float*>A, lda, <float*>W,
            <float*>work, lwork, <int*>info)
    check_status(status)

cpdef dsyevd(intptr_t handle, int jobz, int uplo, int n, size_t A, int lda,
             size_t W, size_t work, int lwork, size_t info):
    cdef int status
    _setStream(handle)
    with nogil:
        status = cusolverDnDsyevd(
            <Handle>handle, <EigMode>jobz, <FillMode>uplo, n,
            <double*>A, lda, <double*>W,
            <double*>work, lwork, <int*>info)
    check_status(status)

cpdef cheevd(intptr_t handle, int jobz, int uplo, int n, size_t A, int lda,
             size_t W, size_t work, int lwork, size_t info):
    cdef int status
    _setStream(handle)
    with nogil:
        status = cusolverDnCheevd(
            <Handle>handle, <EigMode>jobz, <FillMode>uplo, n,
            <cuComplex*>A, lda, <float*>W,
            <cuComplex*>work, lwork, <int*>info)
    check_status(status)

cpdef zheevd(intptr_t handle, int jobz, int uplo, int n, size_t A, int lda,
             size_t W, size_t work, int lwork, size_t info):
    cdef int status
    _setStream(handle)
    with nogil:
        status = cusolverDnZheevd(
            <Handle>handle, <EigMode>jobz, <FillMode>uplo, n,
            <cuDoubleComplex*>A, lda, <double*>W,
            <cuDoubleComplex*>work, lwork, <int*>info)
    check_status(status)

# Symmetric eigenvalue solver via Jacobi method
cpdef intptr_t createSyevjInfo() except? 0:
    cdef SyevjInfo info
    status = cusolverDnCreateSyevjInfo(&info)
    check_status(status)
    return <intptr_t>info

cpdef destroySyevjInfo(intptr_t info):
    status = cusolverDnDestroySyevjInfo(<SyevjInfo>info)
    check_status(status)

cpdef xsyevjSetTolerance(intptr_t info, double tolerance):
    status = cusolverDnXsyevjSetTolerance(<SyevjInfo>info, tolerance)
    check_status(status)

cpdef xsyevjSetMaxSweeps(intptr_t info, int max_sweeps):
    status = cusolverDnXsyevjSetMaxSweeps(<SyevjInfo>info, max_sweeps)
    check_status(status)

cpdef xsyevjSetSortEig(intptr_t info, int sort_eig):
    status = cusolverDnXsyevjSetSortEig(<SyevjInfo>info, sort_eig)
    check_status(status)

cpdef double xsyevjGetResidual(intptr_t handle, intptr_t info):
    cdef double residual
    status = cusolverDnXsyevjGetResidual(
        <Handle>handle, <SyevjInfo>info, &residual)
    check_status(status)
    return residual

cpdef int xsyevjGetSweeps(intptr_t handle, intptr_t info):
    cdef int executed_sweeps
    status = cusolverDnXsyevjGetSweeps(
        <Handle>handle, <SyevjInfo>info, &executed_sweeps)
    check_status(status)
    return executed_sweeps

cpdef int ssyevj_bufferSize(intptr_t handle, int jobz, int uplo,
                            int n, size_t A, int lda, size_t W,
                            intptr_t params) except? -1:
    cdef int lwork, status
    setStream(handle, stream_module.get_current_stream_ptr())
    with nogil:
        status = cusolverDnSsyevj_bufferSize(
            <Handle>handle, <EigMode>jobz, <FillMode>uplo, n,
            <const float*>A,
            lda, <const float*>W, &lwork, <SyevjInfo>params)
    check_status(status)
    return lwork

cpdef int dsyevj_bufferSize(intptr_t handle, int jobz, int uplo,
                            int n, size_t A, int lda, size_t W,
                            intptr_t params) except? -1:
    cdef int lwork, status
    setStream(handle, stream_module.get_current_stream_ptr())
    with nogil:
        status = cusolverDnDsyevj_bufferSize(
            <Handle>handle, <EigMode>jobz, <FillMode>uplo, n,
            <const double*>A,
            lda, <const double*>W, &lwork, <SyevjInfo>params)
    check_status(status)
    return lwork

cpdef int cheevj_bufferSize(intptr_t handle, int jobz, int uplo,
                            int n, size_t A, int lda, size_t W,
                            intptr_t params) except? -1:
    cdef int lwork, status
    setStream(handle, stream_module.get_current_stream_ptr())
    with nogil:
        status = cusolverDnCheevj_bufferSize(
            <Handle>handle, <EigMode>jobz, <FillMode>uplo, n,
            <const cuComplex*>A,
            lda, <const float*>W, &lwork, <SyevjInfo>params)
    check_status(status)
    return lwork

cpdef int zheevj_bufferSize(intptr_t handle, int jobz, int uplo,
                            int n, size_t A, int lda, size_t W,
                            intptr_t params) except? -1:
    cdef int lwork, status
    setStream(handle, stream_module.get_current_stream_ptr())
    with nogil:
        status = cusolverDnZheevj_bufferSize(
            <Handle>handle, <EigMode>jobz, <FillMode>uplo, n,
            <const cuDoubleComplex*>A,
            lda, <const double*>W, &lwork, <SyevjInfo>params)
    check_status(status)
    return lwork

cpdef ssyevj(intptr_t handle, int jobz, int uplo, int n, size_t A, int lda,
             size_t W, size_t work, int lwork, size_t info, intptr_t params):
    cdef int status
    setStream(handle, stream_module.get_current_stream_ptr())
    with nogil:
        status = cusolverDnSsyevj(
            <Handle>handle, <EigMode>jobz, <FillMode>uplo, n,
            <float*>A, lda, <float*>W,
            <float*>work, lwork, <int*>info, <SyevjInfo>params)
    check_status(status)

cpdef dsyevj(intptr_t handle, int jobz, int uplo, int n, size_t A, int lda,
             size_t W, size_t work, int lwork, size_t info, intptr_t params):
    cdef int status
    setStream(handle, stream_module.get_current_stream_ptr())
    with nogil:
        status = cusolverDnDsyevj(
            <Handle>handle, <EigMode>jobz, <FillMode>uplo, n,
            <double*>A, lda, <double*>W,
            <double*>work, lwork, <int*>info, <SyevjInfo>params)
    check_status(status)

cpdef cheevj(intptr_t handle, int jobz, int uplo, int n, size_t A, int lda,
             size_t W, size_t work, int lwork, size_t info, intptr_t params):
    cdef int status
    setStream(handle, stream_module.get_current_stream_ptr())
    with nogil:
        status = cusolverDnCheevj(
            <Handle>handle, <EigMode>jobz, <FillMode>uplo, n,
            <cuComplex*>A, lda, <float*>W,
            <cuComplex*>work, lwork, <int*>info, <SyevjInfo>params)
    check_status(status)

cpdef zheevj(intptr_t handle, int jobz, int uplo, int n, size_t A, int lda,
             size_t W, size_t work, int lwork, size_t info, intptr_t params):
    cdef int status
    setStream(handle, stream_module.get_current_stream_ptr())
    with nogil:
        status = cusolverDnZheevj(
            <Handle>handle, <EigMode>jobz, <FillMode>uplo, n,
            <cuDoubleComplex*>A, lda, <double*>W,
            <cuDoubleComplex*>work, lwork, <int*>info, <SyevjInfo>params)
    check_status(status)

# Batched symmetric eigenvalue solver via Jacobi method

cpdef int ssyevjBatched_bufferSize(
        intptr_t handle, int jobz, int uplo, int n,
        size_t A, int lda, size_t W, intptr_t params,
        int batchSize) except? -1:
    cdef int lwork, status
    setStream(handle, stream_module.get_current_stream_ptr())
    with nogil:
        status = cusolverDnSsyevjBatched_bufferSize(
            <Handle>handle, <EigMode>jobz, <FillMode>uplo, n,
            <const float *>A, lda, <const float *>W, &lwork,
            <SyevjInfo>params, batchSize)
    check_status(status)
    return lwork

cpdef int dsyevjBatched_bufferSize(
        intptr_t handle, int jobz, int uplo, int n,
        size_t A, int lda, size_t W, intptr_t params,
        int batchSize) except? -1:
    cdef int lwork, status
    setStream(handle, stream_module.get_current_stream_ptr())
    with nogil:
        status = cusolverDnDsyevjBatched_bufferSize(
            <Handle>handle, <EigMode>jobz, <FillMode>uplo, n,
            <const double *>A, lda, <const double *>W, &lwork,
            <SyevjInfo>params, batchSize)
    check_status(status)
    return lwork

cpdef int cheevjBatched_bufferSize(
        intptr_t handle, int jobz, int uplo, int n,
        size_t A, int lda, size_t W, intptr_t params,
        int batchSize) except? -1:
    cdef int lwork, status
    setStream(handle, stream_module.get_current_stream_ptr())
    with nogil:
        status = cusolverDnCheevjBatched_bufferSize(
            <Handle>handle, <EigMode>jobz, <FillMode>uplo, n,
            <const cuComplex *>A, lda, <const float *>W, &lwork,
            <SyevjInfo>params, batchSize)
    check_status(status)
    return lwork

cpdef int zheevjBatched_bufferSize(
        intptr_t handle, int jobz, int uplo, int n,
        size_t A, int lda, size_t W, intptr_t params,
        int batchSize) except? -1:
    cdef int lwork, status
    setStream(handle, stream_module.get_current_stream_ptr())
    with nogil:
        status = cusolverDnZheevjBatched_bufferSize(
            <Handle>handle, <EigMode>jobz, <FillMode>uplo, n,
            <const cuDoubleComplex *>A, lda, <const double *>W, &lwork,
            <SyevjInfo>params, batchSize)
    check_status(status)
    return lwork

cpdef ssyevjBatched(intptr_t handle, int jobz, int uplo, int n,
                    size_t A, int lda, size_t W, size_t work, int lwork,
                    size_t info, intptr_t params, int batchSize):
    cdef int status
    setStream(handle, stream_module.get_current_stream_ptr())
    with nogil:
        status = cusolverDnSsyevjBatched(
            <Handle>handle, <EigMode>jobz, <FillMode>uplo, n,
            <float*>A, lda, <float*>W,
            <float*>work, lwork, <int*>info, <SyevjInfo>params, batchSize)
    check_status(status)

cpdef dsyevjBatched(intptr_t handle, int jobz, int uplo, int n,
                    size_t A, int lda, size_t W, size_t work, int lwork,
                    size_t info, intptr_t params, int batchSize):
    cdef int status
    setStream(handle, stream_module.get_current_stream_ptr())
    with nogil:
        status = cusolverDnDsyevjBatched(
            <Handle>handle, <EigMode>jobz, <FillMode>uplo, n,
            <double*>A, lda, <double*>W,
            <double*>work, lwork, <int*>info, <SyevjInfo>params, batchSize)
    check_status(status)

cpdef cheevjBatched(intptr_t handle, int jobz, int uplo, int n,
                    size_t A, int lda, size_t W, size_t work, int lwork,
                    size_t info, intptr_t params, int batchSize):
    cdef int status
    setStream(handle, stream_module.get_current_stream_ptr())
    with nogil:
        status = cusolverDnCheevjBatched(
            <Handle>handle, <EigMode>jobz, <FillMode>uplo, n,
            <cuComplex*>A, lda, <float*>W,
            <cuComplex*>work, lwork, <int*>info, <SyevjInfo>params, batchSize)
    check_status(status)

cpdef zheevjBatched(intptr_t handle, int jobz, int uplo, int n,
                    size_t A, int lda, size_t W, size_t work, int lwork,
                    size_t info, intptr_t params, int batchSize):
    cdef int status
    setStream(handle, stream_module.get_current_stream_ptr())
    with nogil:
        status = cusolverDnZheevjBatched(
            <Handle>handle, <EigMode>jobz, <FillMode>uplo, n,
            <cuDoubleComplex*>A, lda, <double*>W,
            <cuDoubleComplex*>work, lwork, <int*>info,
            <SyevjInfo>params, batchSize)
    check_status(status)

###############################################################################
# Sparse LAPACK Functions
###############################################################################
cpdef scsrlsvchol(intptr_t handle, int m, int nnz, size_t descrA,
                  size_t csrValA, size_t csrRowPtrA, size_t csrColIndA,
                  size_t b, float tol, int reorder, size_t x,
                  size_t singularity):
    cdef int status
    _spSetStream(handle)
    with nogil:
        status = cusolverSpScsrlsvchol(
            <SpHandle>handle, m, nnz, <const MatDescr> descrA,
            <const float*> csrValA, <const int*> csrRowPtrA,
            <const int*> csrColIndA, <const float*> b,
            tol, reorder, <float*> x, <int*> singularity)
    check_status(status)

cpdef dcsrlsvchol(intptr_t handle, int m, int nnz, size_t descrA,
                  size_t csrValA, size_t csrRowPtrA, size_t csrColIndA,
                  size_t b, double tol, int reorder, size_t x,
                  size_t singularity):
    cdef int status
    _spSetStream(handle)
    with nogil:
        status = cusolverSpDcsrlsvchol(
            <SpHandle>handle, m, nnz, <const MatDescr> descrA,
            <const double*> csrValA, <const int*> csrRowPtrA,
            <const int*> csrColIndA, <const double*> b,
            tol, reorder, <double*> x, <int*> singularity)
    check_status(status)

cpdef ccsrlsvchol(intptr_t handle, int m, int nnz, size_t descrA,
                  size_t csrVal, size_t csrRowPtr, size_t csrColInd, size_t b,
                  float tol, int reorder, size_t x, size_t singularity):
    cdef int status
    _spSetStream(handle)
    with nogil:
        status = cusolverSpCcsrlsvchol(
            <SpHandle>handle, m, nnz, <const MatDescr>descrA,
            <const cuComplex*>csrVal, <const int*>csrRowPtr,
            <const int*>csrColInd, <const cuComplex*>b, tol, reorder,
            <cuComplex*>x, <int*>singularity)
    check_status(status)

cpdef zcsrlsvchol(intptr_t handle, int m, int nnz, size_t descrA,
                  size_t csrVal, size_t csrRowPtr, size_t csrColInd, size_t b,
                  double tol, int reorder, size_t x, size_t singularity):
    cdef int status
    _spSetStream(handle)
    with nogil:
        status = cusolverSpZcsrlsvchol(
            <SpHandle>handle, m, nnz, <const MatDescr>descrA,
            <const cuDoubleComplex*>csrVal, <const int*>csrRowPtr,
            <const int*>csrColInd, <const cuDoubleComplex*>b, tol, reorder,
            <cuDoubleComplex*>x, <int*>singularity)
    check_status(status)

cpdef scsrlsvqr(intptr_t handle, int m, int nnz, size_t descrA, size_t csrValA,
                size_t csrRowPtrA, size_t csrColIndA, size_t b, float tol,
                int reorder, size_t x, size_t singularity):
    cdef int status
    _spSetStream(handle)
    with nogil:
        status = cusolverSpScsrlsvqr(
            <SpHandle>handle, m, nnz, <const MatDescr> descrA,
            <const float*> csrValA, <const int*> csrRowPtrA,
            <const int*> csrColIndA, <const float*> b,
            tol, reorder, <float*> x, <int*> singularity)
    check_status(status)

cpdef dcsrlsvqr(intptr_t handle, int m, int nnz, size_t descrA, size_t csrValA,
                size_t csrRowPtrA, size_t csrColIndA, size_t b, double tol,
                int reorder, size_t x, size_t singularity):
    cdef int status
    _spSetStream(handle)
    with nogil:
        status = cusolverSpDcsrlsvqr(
            <SpHandle>handle, m, nnz, <const MatDescr> descrA,
            <const double*> csrValA, <const int*> csrRowPtrA,
            <const int*> csrColIndA, <const double*> b,
            tol, reorder, <double*> x, <int*> singularity)
    check_status(status)

cpdef ccsrlsvqr(intptr_t handle, int m, int nnz, size_t descrA, size_t csrVal,
                size_t csrRowPtr, size_t csrColInd, size_t b, float tol,
                int reorder, size_t x, size_t singularity):
    cdef int status
    _spSetStream(handle)
    with nogil:
        status = cusolverSpCcsrlsvqr(
            <SpHandle>handle, m, nnz, <const MatDescr>descrA,
            <const cuComplex*>csrVal, <const int*>csrRowPtr,
            <const int*>csrColInd, <const cuComplex*>b, tol, reorder,
            <cuComplex*>x, <int*>singularity)
    check_status(status)

cpdef zcsrlsvqr(intptr_t handle, int m, int nnz, size_t descrA, size_t csrVal,
                size_t csrRowPtr, size_t csrColInd, size_t b, double tol,
                int reorder, size_t x, size_t singularity):
    cdef int status
    _spSetStream(handle)
    with nogil:
        status = cusolverSpZcsrlsvqr(
            <SpHandle>handle, m, nnz, <const MatDescr>descrA,
            <const cuDoubleComplex*>csrVal, <const int*>csrRowPtr,
            <const int*>csrColInd, <const cuDoubleComplex*>b, tol, reorder,
            <cuDoubleComplex*>x, <int*>singularity)
    check_status(status)

cpdef scsreigvsi(intptr_t handle, int m, int nnz, size_t descrA,
                 size_t csrValA, size_t csrRowPtrA, size_t csrColIndA,
                 float mu0, size_t x0, int maxite, float eps, size_t mu,
                 size_t x):
    cdef int status
    _spSetStream(handle)
    with nogil:
        status = cusolverSpScsreigvsi(
            <SpHandle>handle, m, nnz, <const MatDescr>descrA,
            <const float*>csrValA, <const int*>csrRowPtrA,
            <const int*>csrColIndA, mu0, <const float*>x0, maxite, eps,
            <float*>mu, <float*>x)
    check_status(status)

cpdef dcsreigvsi(intptr_t handle, int m, int nnz, size_t descrA,
                 size_t csrValA, size_t csrRowPtrA, size_t csrColIndA,
                 double mu0, size_t x0, int maxite, double eps, size_t mu,
                 size_t x):
    cdef int status
    _spSetStream(handle)
    with nogil:
        status = cusolverSpDcsreigvsi(
            <SpHandle>handle, m, nnz, <const MatDescr>descrA,
            <const double*>csrValA, <const int*>csrRowPtrA,
            <const int*>csrColIndA, mu0, <const double*>x0, maxite, eps,
            <double*>mu, <double*>x)
    check_status(status)

cpdef ccsreigvsi(intptr_t handle, int m, int nnz, size_t descrA,
                 size_t csrValA, size_t csrRowPtrA, size_t csrColIndA,
                 size_t mu0, size_t x0, int maxite, float eps, size_t mu,
                 size_t x):
    cdef int status
    _spSetStream(handle)
    with nogil:
        status = cusolverSpCcsreigvsi(
            <SpHandle>handle, m, nnz, <const MatDescr>descrA,
            <const cuComplex*>csrValA, <const int*>csrRowPtrA,
            <const int*>csrColIndA, (<cuComplex*>mu0)[0], <const cuComplex*>x0,
            maxite, eps, <cuComplex*>mu, <cuComplex*>x)
    check_status(status)

cpdef zcsreigvsi(intptr_t handle, int m, int nnz, size_t descrA,
                 size_t csrValA, size_t csrRowPtrA, size_t csrColIndA,
                 size_t mu0, size_t x0, int maxite, double eps, size_t mu,
                 size_t x):
    cdef int status
    _spSetStream(handle)
    with nogil:
        status = cusolverSpZcsreigvsi(
            <SpHandle>handle, m, nnz, <const MatDescr>descrA,
            <const cuDoubleComplex*>csrValA, <const int*>csrRowPtrA,
            <const int*>csrColIndA, (<cuDoubleComplex*>mu0)[0],
            <const cuDoubleComplex*>x0, maxite,
            eps, <cuDoubleComplex*>mu, <cuDoubleComplex*>x)
    check_status(status)<|MERGE_RESOLUTION|>--- conflicted
+++ resolved
@@ -275,7 +275,6 @@
                          cuDoubleComplex* A, int lda, int* ipiv,
                          cuDoubleComplex* work, int lwork, int* devInfo)
 
-<<<<<<< HEAD
     # Solve A * X = B using iterative refinement
     int cusolverDnZZgesv_bufferSize(Handle handle, int n, int nrhs,
                                     cuDoubleComplex *dA, int ldda, int *dipiv,
@@ -344,7 +343,95 @@
                                     void *dWorkspace, size_t *lwork_bytes)
     int cusolverDnSHgesv_bufferSize(Handle handle, int n, int nrhs,
                                     float *dA, int ldda, int *dipiv,
-=======
+                                    float *dB, int lddb,
+                                    float *dX, int lddx,
+                                    void *dWorkspace, size_t *lwork_bytes)
+
+    int cusolverDnZZgesv(Handle handle, int n, int nrhs,
+                         cuDoubleComplex *dA, int ldda, int *dipiv,
+                         cuDoubleComplex *dB, int lddb,
+                         cuDoubleComplex *dX, int lddx,
+                         void *dWorkspace, size_t lwork_bytes,
+                         int *iter, int *dInfo)
+    int cusolverDnZCgesv(Handle handle, int n, int nrhs,
+                         cuDoubleComplex *dA, int ldda, int *dipiv,
+                         cuDoubleComplex *dB, int lddb,
+                         cuDoubleComplex *dX, int lddx,
+                         void *dWorkspace, size_t lwork_bytes,
+                         int *iter, int *dInfo)
+    int cusolverDnZYgesv(Handle handle, int n, int nrhs,
+                         cuDoubleComplex *dA, int ldda, int *dipiv,
+                         cuDoubleComplex *dB, int lddb,
+                         cuDoubleComplex *dX, int lddx,
+                         void *dWorkspace, size_t lwork_bytes,
+                         int *iter, int *dInfo)
+    int cusolverDnZKgesv(Handle handle, int n, int nrhs,
+                         cuDoubleComplex *dA, int ldda, int *dipiv,
+                         cuDoubleComplex *dB, int lddb,
+                         cuDoubleComplex *dX, int lddx,
+                         void *dWorkspace, size_t lwork_bytes,
+                         int *iter, int *dInfo)
+    int cusolverDnCCgesv(Handle handle, int n, int nrhs,
+                         cuComplex *dA, int ldda, int *dipiv,
+                         cuComplex *dB, int lddb,
+                         cuComplex *dX, int lddx,
+                         void *dWorkspace, size_t lwork_bytes,
+                         int *iter, int *dInfo)
+    int cusolverDnCYgesv(Handle handle, int n, int nrhs,
+                         cuComplex *dA, int ldda, int *dipiv,
+                         cuComplex *dB, int lddb,
+                         cuComplex *dX, int lddx,
+                         void *dWorkspace, size_t lwork_bytes,
+                         int *iter, int *dInfo)
+    int cusolverDnCKgesv(Handle handle, int n, int nrhs,
+                         cuComplex *dA, int ldda, int *dipiv,
+                         cuComplex *dB, int lddb,
+                         cuComplex *dX, int lddx,
+                         void *dWorkspace, size_t lwork_bytes,
+                         int *iter, int *dInfo)
+    int cusolverDnDDgesv(Handle handle, int n, int nrhs,
+                         double *dA, int ldda, int *dipiv,
+                         double *dB, int lddb,
+                         double *dX, int lddx,
+                         void *dWorkspace, size_t lwork_bytes,
+                         int *iter, int *dInfo)
+    int cusolverDnDSgesv(Handle handle, int n, int nrhs,
+                         double *dA, int ldda, int *dipiv,
+                         double *dB, int lddb,
+                         double *dX, int lddx,
+                         void *dWorkspace, size_t lwork_bytes,
+                         int *iter, int *dInfo)
+    int cusolverDnDXgesv(Handle handle, int n, int nrhs,
+                         double *dA, int ldda, int *dipiv,
+                         double *dB, int lddb,
+                         double *dX, int lddx,
+                         void *dWorkspace, size_t lwork_bytes,
+                         int *iter, int *dInfo)
+    int cusolverDnDHgesv(Handle handle, int n, int nrhs,
+                         double *dA, int ldda, int *dipiv,
+                         double *dB, int lddb,
+                         double *dX, int lddx,
+                         void *dWorkspace, size_t lwork_bytes,
+                         int *iter, int *dInfo)
+    int cusolverDnSSgesv(Handle handle, int n, int nrhs,
+                         float *dA, int ldda, int *dipiv,
+                         float *dB, int lddb,
+                         float *dX, int lddx,
+                         void *dWorkspace, size_t lwork_bytes,
+                         int *iter, int *dInfo)
+    int cusolverDnSXgesv(Handle handle, int n, int nrhs,
+                         float *dA, int ldda, int *dipiv,
+                         float *dB, int lddb,
+                         float *dX, int lddx,
+                         void *dWorkspace, size_t lwork_bytes,
+                         int *iter, int *dInfo)
+    int cusolverDnSHgesv(Handle handle, int n, int nrhs,
+                         float *dA, int ldda, int *dipiv,
+                         float *dB, int lddb,
+                         float *dX, int lddx,
+                         void *dWorkspace, size_t lwork_bytes,
+                         int *iter, int *dInfo)
+
     # Compute least square solution to A * X = B using iterative refinement
     int cusolverDnZZgels_bufferSize(Handle handle, int m, int n, int nrhs,
                                     cuDoubleComplex *dA, int ldda,
@@ -413,161 +500,90 @@
                                     void *dWorkspace, size_t *lwork_bytes)
     int cusolverDnSHgels_bufferSize(Handle handle, int m, int n, int nrhs,
                                     float *dA, int ldda,
->>>>>>> db1588ad
                                     float *dB, int lddb,
                                     float *dX, int lddx,
                                     void *dWorkspace, size_t *lwork_bytes)
 
-<<<<<<< HEAD
-    int cusolverDnZZgesv(Handle handle, int n, int nrhs,
-                         cuDoubleComplex *dA, int ldda, int *dipiv,
-=======
     int cusolverDnZZgels(Handle handle, int m, int n, int nrhs,
                          cuDoubleComplex *dA, int ldda,
->>>>>>> db1588ad
                          cuDoubleComplex *dB, int lddb,
                          cuDoubleComplex *dX, int lddx,
                          void *dWorkspace, size_t lwork_bytes,
                          int *iter, int *dInfo)
-<<<<<<< HEAD
-    int cusolverDnZCgesv(Handle handle, int n, int nrhs,
-                         cuDoubleComplex *dA, int ldda, int *dipiv,
-=======
     int cusolverDnZCgels(Handle handle, int m, int n, int nrhs,
                          cuDoubleComplex *dA, int ldda,
->>>>>>> db1588ad
                          cuDoubleComplex *dB, int lddb,
                          cuDoubleComplex *dX, int lddx,
                          void *dWorkspace, size_t lwork_bytes,
                          int *iter, int *dInfo)
-<<<<<<< HEAD
-    int cusolverDnZYgesv(Handle handle, int n, int nrhs,
-                         cuDoubleComplex *dA, int ldda, int *dipiv,
-=======
     int cusolverDnZYgels(Handle handle, int m, int n, int nrhs,
                          cuDoubleComplex *dA, int ldda,
->>>>>>> db1588ad
                          cuDoubleComplex *dB, int lddb,
                          cuDoubleComplex *dX, int lddx,
                          void *dWorkspace, size_t lwork_bytes,
                          int *iter, int *dInfo)
-<<<<<<< HEAD
-    int cusolverDnZKgesv(Handle handle, int n, int nrhs,
-                         cuDoubleComplex *dA, int ldda, int *dipiv,
-=======
     int cusolverDnZKgels(Handle handle, int m, int n, int nrhs,
                          cuDoubleComplex *dA, int ldda,
->>>>>>> db1588ad
                          cuDoubleComplex *dB, int lddb,
                          cuDoubleComplex *dX, int lddx,
                          void *dWorkspace, size_t lwork_bytes,
                          int *iter, int *dInfo)
-<<<<<<< HEAD
-    int cusolverDnCCgesv(Handle handle, int n, int nrhs,
-                         cuComplex *dA, int ldda, int *dipiv,
-=======
     int cusolverDnCCgels(Handle handle, int m, int n, int nrhs,
                          cuComplex *dA, int ldda,
->>>>>>> db1588ad
                          cuComplex *dB, int lddb,
                          cuComplex *dX, int lddx,
                          void *dWorkspace, size_t lwork_bytes,
                          int *iter, int *dInfo)
-<<<<<<< HEAD
-    int cusolverDnCYgesv(Handle handle, int n, int nrhs,
-                         cuComplex *dA, int ldda, int *dipiv,
-=======
     int cusolverDnCYgels(Handle handle, int m, int n, int nrhs,
                          cuComplex *dA, int ldda,
->>>>>>> db1588ad
                          cuComplex *dB, int lddb,
                          cuComplex *dX, int lddx,
                          void *dWorkspace, size_t lwork_bytes,
                          int *iter, int *dInfo)
-<<<<<<< HEAD
-    int cusolverDnCKgesv(Handle handle, int n, int nrhs,
-                         cuComplex *dA, int ldda, int *dipiv,
-=======
     int cusolverDnCKgels(Handle handle, int m, int n, int nrhs,
                          cuComplex *dA, int ldda,
->>>>>>> db1588ad
                          cuComplex *dB, int lddb,
                          cuComplex *dX, int lddx,
                          void *dWorkspace, size_t lwork_bytes,
                          int *iter, int *dInfo)
-<<<<<<< HEAD
-    int cusolverDnDDgesv(Handle handle, int n, int nrhs,
-                         double *dA, int ldda, int *dipiv,
-=======
     int cusolverDnDDgels(Handle handle, int m, int n, int nrhs,
                          double *dA, int ldda,
->>>>>>> db1588ad
                          double *dB, int lddb,
                          double *dX, int lddx,
                          void *dWorkspace, size_t lwork_bytes,
                          int *iter, int *dInfo)
-<<<<<<< HEAD
-    int cusolverDnDSgesv(Handle handle, int n, int nrhs,
-                         double *dA, int ldda, int *dipiv,
-=======
     int cusolverDnDSgels(Handle handle, int m, int n, int nrhs,
                          double *dA, int ldda,
->>>>>>> db1588ad
                          double *dB, int lddb,
                          double *dX, int lddx,
                          void *dWorkspace, size_t lwork_bytes,
                          int *iter, int *dInfo)
-<<<<<<< HEAD
-    int cusolverDnDXgesv(Handle handle, int n, int nrhs,
-                         double *dA, int ldda, int *dipiv,
-=======
     int cusolverDnDXgels(Handle handle, int m, int n, int nrhs,
                          double *dA, int ldda,
->>>>>>> db1588ad
                          double *dB, int lddb,
                          double *dX, int lddx,
                          void *dWorkspace, size_t lwork_bytes,
                          int *iter, int *dInfo)
-<<<<<<< HEAD
-    int cusolverDnDHgesv(Handle handle, int n, int nrhs,
-                         double *dA, int ldda, int *dipiv,
-=======
     int cusolverDnDHgels(Handle handle, int m, int n, int nrhs,
                          double *dA, int ldda,
->>>>>>> db1588ad
                          double *dB, int lddb,
                          double *dX, int lddx,
                          void *dWorkspace, size_t lwork_bytes,
                          int *iter, int *dInfo)
-<<<<<<< HEAD
-    int cusolverDnSSgesv(Handle handle, int n, int nrhs,
-                         float *dA, int ldda, int *dipiv,
-=======
     int cusolverDnSSgels(Handle handle, int m, int n, int nrhs,
                          float *dA, int ldda,
->>>>>>> db1588ad
                          float *dB, int lddb,
                          float *dX, int lddx,
                          void *dWorkspace, size_t lwork_bytes,
                          int *iter, int *dInfo)
-<<<<<<< HEAD
-    int cusolverDnSXgesv(Handle handle, int n, int nrhs,
-                         float *dA, int ldda, int *dipiv,
-=======
     int cusolverDnSXgels(Handle handle, int m, int n, int nrhs,
                          float *dA, int ldda,
->>>>>>> db1588ad
                          float *dB, int lddb,
                          float *dX, int lddx,
                          void *dWorkspace, size_t lwork_bytes,
                          int *iter, int *dInfo)
-<<<<<<< HEAD
-    int cusolverDnSHgesv(Handle handle, int n, int nrhs,
-                         float *dA, int ldda, int *dipiv,
-=======
     int cusolverDnSHgels(Handle handle, int m, int n, int nrhs,
                          float *dA, int ldda,
->>>>>>> db1588ad
                          float *dB, int lddb,
                          float *dX, int lddx,
                          void *dWorkspace, size_t lwork_bytes,
@@ -1819,635 +1835,709 @@
             <int*>ipiv, <cuDoubleComplex*>work, lwork, <int*>devInfo)
     check_status(status)
 
-<<<<<<< HEAD
 cpdef size_t zzgesv_bufferSize(intptr_t handle, int n, int nrhs, size_t dA,
                                int ldda, size_t dipiv, size_t dB, int lddb,
-=======
+                               size_t dX, int lddx, size_t dwork) except? -1:
+    cdef size_t lwork
+    _setStream(handle)
+    with nogil:
+        status = cusolverDnZZgesv_bufferSize(
+            <Handle>handle, n, nrhs, <cuDoubleComplex*>dA, ldda, <int*>dipiv,
+            <cuDoubleComplex*>dB, lddb, <cuDoubleComplex*>dX, lddx,
+            <void*>dwork, &lwork)
+    check_status(status)
+    return lwork
+
+cpdef size_t zcgesv_bufferSize(intptr_t handle, int n, int nrhs, size_t dA,
+                               int ldda, size_t dipiv, size_t dB, int lddb,
+                               size_t dX, int lddx, size_t dwork) except? -1:
+    cdef size_t lwork
+    _setStream(handle)
+    with nogil:
+        status = cusolverDnZCgesv_bufferSize(
+            <Handle>handle, n, nrhs, <cuDoubleComplex*>dA, ldda, <int*>dipiv,
+            <cuDoubleComplex*>dB, lddb, <cuDoubleComplex*>dX, lddx,
+            <void*>dwork, &lwork)
+    check_status(status)
+    return lwork
+
+cpdef size_t zygesv_bufferSize(intptr_t handle, int n, int nrhs, size_t dA,
+                               int ldda, size_t dipiv, size_t dB, int lddb,
+                               size_t dX, int lddx, size_t dwork) except? -1:
+    cdef size_t lwork
+    _setStream(handle)
+    with nogil:
+        status = cusolverDnZYgesv_bufferSize(
+            <Handle>handle, n, nrhs, <cuDoubleComplex*>dA, ldda, <int*>dipiv,
+            <cuDoubleComplex*>dB, lddb, <cuDoubleComplex*>dX, lddx,
+            <void*>dwork, &lwork)
+    check_status(status)
+    return lwork
+
+cpdef size_t zkgesv_bufferSize(intptr_t handle, int n, int nrhs, size_t dA,
+                               int ldda, size_t dipiv, size_t dB, int lddb,
+                               size_t dX, int lddx, size_t dwork) except? -1:
+    cdef size_t lwork
+    _setStream(handle)
+    with nogil:
+        status = cusolverDnZKgesv_bufferSize(
+            <Handle>handle, n, nrhs, <cuDoubleComplex*>dA, ldda, <int*>dipiv,
+            <cuDoubleComplex*>dB, lddb, <cuDoubleComplex*>dX, lddx,
+            <void*>dwork, &lwork)
+    check_status(status)
+    return lwork
+
+cpdef size_t ccgesv_bufferSize(intptr_t handle, int n, int nrhs, size_t dA,
+                               int ldda, size_t dipiv, size_t dB, int lddb,
+                               size_t dX, int lddx, size_t dwork) except? -1:
+    cdef size_t lwork
+    _setStream(handle)
+    with nogil:
+        status = cusolverDnCCgesv_bufferSize(
+            <Handle>handle, n, nrhs, <cuComplex*>dA, ldda, <int*>dipiv,
+            <cuComplex*>dB, lddb, <cuComplex*>dX, lddx, <void*>dwork, &lwork)
+    check_status(status)
+    return lwork
+
+cpdef size_t cygesv_bufferSize(intptr_t handle, int n, int nrhs, size_t dA,
+                               int ldda, size_t dipiv, size_t dB, int lddb,
+                               size_t dX, int lddx, size_t dwork) except? -1:
+    cdef size_t lwork
+    _setStream(handle)
+    with nogil:
+        status = cusolverDnCYgesv_bufferSize(
+            <Handle>handle, n, nrhs, <cuComplex*>dA, ldda, <int*>dipiv,
+            <cuComplex*>dB, lddb, <cuComplex*>dX, lddx, <void*>dwork, &lwork)
+    check_status(status)
+    return lwork
+
+cpdef size_t ckgesv_bufferSize(intptr_t handle, int n, int nrhs, size_t dA,
+                               int ldda, size_t dipiv, size_t dB, int lddb,
+                               size_t dX, int lddx, size_t dwork) except? -1:
+    cdef size_t lwork
+    _setStream(handle)
+    with nogil:
+        status = cusolverDnCKgesv_bufferSize(
+            <Handle>handle, n, nrhs, <cuComplex*>dA, ldda, <int*>dipiv,
+            <cuComplex*>dB, lddb, <cuComplex*>dX, lddx, <void*>dwork, &lwork)
+    check_status(status)
+    return lwork
+
+cpdef size_t ddgesv_bufferSize(intptr_t handle, int n, int nrhs, size_t dA,
+                               int ldda, size_t dipiv, size_t dB, int lddb,
+                               size_t dX, int lddx, size_t dwork) except? -1:
+    cdef size_t lwork
+    _setStream(handle)
+    with nogil:
+        status = cusolverDnDDgesv_bufferSize(
+            <Handle>handle, n, nrhs, <double*>dA, ldda, <int*>dipiv,
+            <double*>dB, lddb, <double*>dX, lddx, <void*>dwork, &lwork)
+    check_status(status)
+    return lwork
+
+cpdef size_t dsgesv_bufferSize(intptr_t handle, int n, int nrhs, size_t dA,
+                               int ldda, size_t dipiv, size_t dB, int lddb,
+                               size_t dX, int lddx, size_t dwork) except? -1:
+    cdef size_t lwork
+    _setStream(handle)
+    with nogil:
+        status = cusolverDnDSgesv_bufferSize(
+            <Handle>handle, n, nrhs, <double*>dA, ldda, <int*>dipiv,
+            <double*>dB, lddb, <double*>dX, lddx, <void*>dwork, &lwork)
+    check_status(status)
+    return lwork
+
+cpdef size_t dxgesv_bufferSize(intptr_t handle, int n, int nrhs, size_t dA,
+                               int ldda, size_t dipiv, size_t dB, int lddb,
+                               size_t dX, int lddx, size_t dwork) except? -1:
+    cdef size_t lwork
+    _setStream(handle)
+    with nogil:
+        status = cusolverDnDXgesv_bufferSize(
+            <Handle>handle, n, nrhs, <double*>dA, ldda, <int*>dipiv,
+            <double*>dB, lddb, <double*>dX, lddx, <void*>dwork, &lwork)
+    check_status(status)
+    return lwork
+
+cpdef size_t dhgesv_bufferSize(intptr_t handle, int n, int nrhs, size_t dA,
+                               int ldda, size_t dipiv, size_t dB, int lddb,
+                               size_t dX, int lddx, size_t dwork) except? -1:
+    cdef size_t lwork
+    _setStream(handle)
+    with nogil:
+        status = cusolverDnDHgesv_bufferSize(
+            <Handle>handle, n, nrhs, <double*>dA, ldda, <int*>dipiv,
+            <double*>dB, lddb, <double*>dX, lddx, <void*>dwork, &lwork)
+    check_status(status)
+    return lwork
+
+cpdef size_t ssgesv_bufferSize(intptr_t handle, int n, int nrhs, size_t dA,
+                               int ldda, size_t dipiv, size_t dB, int lddb,
+                               size_t dX, int lddx, size_t dwork) except? -1:
+    cdef size_t lwork
+    _setStream(handle)
+    with nogil:
+        status = cusolverDnSSgesv_bufferSize(
+            <Handle>handle, n, nrhs, <float*>dA, ldda, <int*>dipiv,
+            <float*>dB, lddb, <float*>dX, lddx, <void*>dwork, &lwork)
+    check_status(status)
+    return lwork
+
+cpdef size_t sxgesv_bufferSize(intptr_t handle, int n, int nrhs, size_t dA,
+                               int ldda, size_t dipiv, size_t dB, int lddb,
+                               size_t dX, int lddx, size_t dwork) except? -1:
+    cdef size_t lwork
+    _setStream(handle)
+    with nogil:
+        status = cusolverDnSXgesv_bufferSize(
+            <Handle>handle, n, nrhs, <float*>dA, ldda, <int*>dipiv,
+            <float*>dB, lddb, <float*>dX, lddx, <void*>dwork, &lwork)
+    check_status(status)
+    return lwork
+
+cpdef size_t shgesv_bufferSize(intptr_t handle, int n, int nrhs, size_t dA,
+                               int ldda, size_t dipiv, size_t dB, int lddb,
+                               size_t dX, int lddx, size_t dwork) except? -1:
+    cdef size_t lwork
+    _setStream(handle)
+    with nogil:
+        status = cusolverDnSHgesv_bufferSize(
+            <Handle>handle, n, nrhs, <float*>dA, ldda, <int*>dipiv,
+            <float*>dB, lddb, <float*>dX, lddx, <void*>dwork, &lwork)
+    check_status(status)
+    return lwork
+
+cpdef int zzgesv(intptr_t handle, int n, int nrhs, size_t dA, int ldda,
+                 size_t dipiv, size_t dB, int lddb, size_t dX, int lddx,
+                 size_t dwork, size_t lwork, size_t dInfo):
+    cdef int iter
+    _setStream(handle)
+    with nogil:
+        status = cusolverDnZZgesv(
+            <Handle>handle, n, nrhs, <cuDoubleComplex*>dA, ldda, <int*>dipiv,
+            <cuDoubleComplex*>dB, lddb, <cuDoubleComplex*>dX, lddx,
+            <void*>dwork, lwork, &iter, <int*>dInfo)
+    check_status(status)
+    return iter
+
+cpdef int zcgesv(intptr_t handle, int n, int nrhs, size_t dA, int ldda,
+                 size_t dipiv, size_t dB, int lddb, size_t dX, int lddx,
+                 size_t dwork, size_t lwork, size_t dInfo):
+    cdef int iter
+    _setStream(handle)
+    with nogil:
+        status = cusolverDnZCgesv(
+            <Handle>handle, n, nrhs, <cuDoubleComplex*>dA, ldda, <int*>dipiv,
+            <cuDoubleComplex*>dB, lddb, <cuDoubleComplex*>dX, lddx,
+            <void*>dwork, lwork, &iter, <int*>dInfo)
+    check_status(status)
+    return iter
+
+cpdef int zygesv(intptr_t handle, int n, int nrhs, size_t dA, int ldda,
+                 size_t dipiv, size_t dB, int lddb, size_t dX, int lddx,
+                 size_t dwork, size_t lwork, size_t dInfo):
+    cdef int iter
+    _setStream(handle)
+    with nogil:
+        status = cusolverDnZYgesv(
+            <Handle>handle, n, nrhs, <cuDoubleComplex*>dA, ldda, <int*>dipiv,
+            <cuDoubleComplex*>dB, lddb, <cuDoubleComplex*>dX, lddx,
+            <void*>dwork, lwork, &iter, <int*>dInfo)
+    check_status(status)
+    return iter
+
+cpdef int zkgesv(intptr_t handle, int n, int nrhs, size_t dA, int ldda,
+                 size_t dipiv, size_t dB, int lddb, size_t dX, int lddx,
+                 size_t dwork, size_t lwork, size_t dInfo):
+    cdef int iter
+    _setStream(handle)
+    with nogil:
+        status = cusolverDnZKgesv(
+            <Handle>handle, n, nrhs, <cuDoubleComplex*>dA, ldda, <int*>dipiv,
+            <cuDoubleComplex*>dB, lddb, <cuDoubleComplex*>dX, lddx,
+            <void*>dwork, lwork, &iter, <int*>dInfo)
+    check_status(status)
+    return iter
+
+cpdef int ccgesv(intptr_t handle, int n, int nrhs, size_t dA, int ldda,
+                 size_t dipiv, size_t dB, int lddb, size_t dX, int lddx,
+                 size_t dwork, size_t lwork, size_t dInfo):
+    cdef int iter
+    _setStream(handle)
+    with nogil:
+        status = cusolverDnCCgesv(
+            <Handle>handle, n, nrhs, <cuComplex*>dA, ldda, <int*>dipiv,
+            <cuComplex*>dB, lddb, <cuComplex*>dX, lddx,
+            <void*>dwork, lwork, &iter, <int*>dInfo)
+    check_status(status)
+    return iter
+
+cpdef int cygesv(intptr_t handle, int n, int nrhs, size_t dA, int ldda,
+                 size_t dipiv, size_t dB, int lddb, size_t dX, int lddx,
+                 size_t dwork, size_t lwork, size_t dInfo):
+    cdef int iter
+    _setStream(handle)
+    with nogil:
+        status = cusolverDnCYgesv(
+            <Handle>handle, n, nrhs, <cuComplex*>dA, ldda, <int*>dipiv,
+            <cuComplex*>dB, lddb, <cuComplex*>dX, lddx,
+            <void*>dwork, lwork, &iter, <int*>dInfo)
+    check_status(status)
+    return iter
+
+cpdef int ckgesv(intptr_t handle, int n, int nrhs, size_t dA, int ldda,
+                 size_t dipiv, size_t dB, int lddb, size_t dX, int lddx,
+                 size_t dwork, size_t lwork, size_t dInfo):
+    cdef int iter
+    _setStream(handle)
+    with nogil:
+        status = cusolverDnCKgesv(
+            <Handle>handle, n, nrhs, <cuComplex*>dA, ldda, <int*>dipiv,
+            <cuComplex*>dB, lddb, <cuComplex*>dX, lddx,
+            <void*>dwork, lwork, &iter, <int*>dInfo)
+    check_status(status)
+    return iter
+
+cpdef int ddgesv(intptr_t handle, int n, int nrhs, size_t dA, int ldda,
+                 size_t dipiv, size_t dB, int lddb, size_t dX, int lddx,
+                 size_t dwork, size_t lwork, size_t dInfo):
+    cdef int iter
+    _setStream(handle)
+    with nogil:
+        status = cusolverDnDDgesv(
+            <Handle>handle, n, nrhs, <double*>dA, ldda, <int*>dipiv,
+            <double*>dB, lddb, <double*>dX, lddx,
+            <void*>dwork, lwork, &iter, <int*>dInfo)
+    check_status(status)
+    return iter
+
+cpdef int dsgesv(intptr_t handle, int n, int nrhs, size_t dA, int ldda,
+                 size_t dipiv, size_t dB, int lddb, size_t dX, int lddx,
+                 size_t dwork, size_t lwork, size_t dInfo):
+    cdef int iter
+    _setStream(handle)
+    with nogil:
+        status = cusolverDnDSgesv(
+            <Handle>handle, n, nrhs, <double*>dA, ldda, <int*>dipiv,
+            <double*>dB, lddb, <double*>dX, lddx,
+            <void*>dwork, lwork, &iter, <int*>dInfo)
+    check_status(status)
+    return iter
+
+cpdef int dxgesv(intptr_t handle, int n, int nrhs, size_t dA, int ldda,
+                 size_t dipiv, size_t dB, int lddb, size_t dX, int lddx,
+                 size_t dwork, size_t lwork, size_t dInfo):
+    cdef int iter
+    _setStream(handle)
+    with nogil:
+        status = cusolverDnDXgesv(
+            <Handle>handle, n, nrhs, <double*>dA, ldda, <int*>dipiv,
+            <double*>dB, lddb, <double*>dX, lddx,
+            <void*>dwork, lwork, &iter, <int*>dInfo)
+    check_status(status)
+    return iter
+
+cpdef int dhgesv(intptr_t handle, int n, int nrhs, size_t dA, int ldda,
+                 size_t dipiv, size_t dB, int lddb, size_t dX, int lddx,
+                 size_t dwork, size_t lwork, size_t dInfo):
+    cdef int iter
+    _setStream(handle)
+    with nogil:
+        status = cusolverDnDHgesv(
+            <Handle>handle, n, nrhs, <double*>dA, ldda, <int*>dipiv,
+            <double*>dB, lddb, <double*>dX, lddx,
+            <void*>dwork, lwork, &iter, <int*>dInfo)
+    check_status(status)
+    return iter
+
+cpdef int ssgesv(intptr_t handle, int n, int nrhs, size_t dA, int ldda,
+                 size_t dipiv, size_t dB, int lddb, size_t dX, int lddx,
+                 size_t dwork, size_t lwork, size_t dInfo):
+    cdef int iter
+    _setStream(handle)
+    with nogil:
+        status = cusolverDnSSgesv(
+            <Handle>handle, n, nrhs, <float*>dA, ldda, <int*>dipiv,
+            <float*>dB, lddb, <float*>dX, lddx,
+            <void*>dwork, lwork, &iter, <int*>dInfo)
+    check_status(status)
+    return iter
+
+cpdef int sxgesv(intptr_t handle, int n, int nrhs, size_t dA, int ldda,
+                 size_t dipiv, size_t dB, int lddb, size_t dX, int lddx,
+                 size_t dwork, size_t lwork, size_t dInfo):
+    cdef int iter
+    _setStream(handle)
+    with nogil:
+        status = cusolverDnSXgesv(
+            <Handle>handle, n, nrhs, <float*>dA, ldda, <int*>dipiv,
+            <float*>dB, lddb, <float*>dX, lddx,
+            <void*>dwork, lwork, &iter, <int*>dInfo)
+    check_status(status)
+    return iter
+
+cpdef int shgesv(intptr_t handle, int n, int nrhs, size_t dA, int ldda,
+                 size_t dipiv, size_t dB, int lddb, size_t dX, int lddx,
+                 size_t dwork, size_t lwork, size_t dInfo):
+    cdef int iter
+    _setStream(handle)
+    with nogil:
+        status = cusolverDnSHgesv(
+            <Handle>handle, n, nrhs, <float*>dA, ldda, <int*>dipiv,
+            <float*>dB, lddb, <float*>dX, lddx,
+            <void*>dwork, lwork, &iter, <int*>dInfo)
+    check_status(status)
+    return iter
+
 cpdef size_t zzgels_bufferSize(intptr_t handle, int m, int n, int nrhs,
                                size_t dA, int ldda, size_t dB, int lddb,
->>>>>>> db1588ad
                                size_t dX, int lddx, size_t dwork) except? -1:
     cdef size_t lwork
     _setStream(handle)
     with nogil:
-<<<<<<< HEAD
-        status = cusolverDnZZgesv_bufferSize(
-            <Handle>handle, n, nrhs, <cuDoubleComplex*>dA, ldda, <int*>dipiv,
-=======
         status = cusolverDnZZgels_bufferSize(
             <Handle>handle, m, n, nrhs, <cuDoubleComplex*>dA, ldda,
->>>>>>> db1588ad
             <cuDoubleComplex*>dB, lddb, <cuDoubleComplex*>dX, lddx,
             <void*>dwork, &lwork)
     check_status(status)
     return lwork
 
-<<<<<<< HEAD
-cpdef size_t zcgesv_bufferSize(intptr_t handle, int n, int nrhs, size_t dA,
-                               int ldda, size_t dipiv, size_t dB, int lddb,
-=======
 cpdef size_t zcgels_bufferSize(intptr_t handle, int m, int n, int nrhs,
                                size_t dA, int ldda, size_t dB, int lddb,
->>>>>>> db1588ad
                                size_t dX, int lddx, size_t dwork) except? -1:
     cdef size_t lwork
     _setStream(handle)
     with nogil:
-<<<<<<< HEAD
-        status = cusolverDnZCgesv_bufferSize(
-            <Handle>handle, n, nrhs, <cuDoubleComplex*>dA, ldda, <int*>dipiv,
-=======
         status = cusolverDnZCgels_bufferSize(
             <Handle>handle, m, n, nrhs, <cuDoubleComplex*>dA, ldda,
->>>>>>> db1588ad
             <cuDoubleComplex*>dB, lddb, <cuDoubleComplex*>dX, lddx,
             <void*>dwork, &lwork)
     check_status(status)
     return lwork
 
-<<<<<<< HEAD
-cpdef size_t zygesv_bufferSize(intptr_t handle, int n, int nrhs, size_t dA,
-                               int ldda, size_t dipiv, size_t dB, int lddb,
-=======
 cpdef size_t zygels_bufferSize(intptr_t handle, int m, int n, int nrhs,
                                size_t dA, int ldda, size_t dB, int lddb,
->>>>>>> db1588ad
                                size_t dX, int lddx, size_t dwork) except? -1:
     cdef size_t lwork
     _setStream(handle)
     with nogil:
-<<<<<<< HEAD
-        status = cusolverDnZYgesv_bufferSize(
-            <Handle>handle, n, nrhs, <cuDoubleComplex*>dA, ldda, <int*>dipiv,
-=======
         status = cusolverDnZYgels_bufferSize(
             <Handle>handle, m, n, nrhs, <cuDoubleComplex*>dA, ldda,
->>>>>>> db1588ad
             <cuDoubleComplex*>dB, lddb, <cuDoubleComplex*>dX, lddx,
             <void*>dwork, &lwork)
     check_status(status)
     return lwork
 
-<<<<<<< HEAD
-cpdef size_t zkgesv_bufferSize(intptr_t handle, int n, int nrhs, size_t dA,
-                               int ldda, size_t dipiv, size_t dB, int lddb,
-=======
 cpdef size_t zkgels_bufferSize(intptr_t handle, int m, int n, int nrhs,
                                size_t dA, int ldda, size_t dB, int lddb,
->>>>>>> db1588ad
                                size_t dX, int lddx, size_t dwork) except? -1:
     cdef size_t lwork
     _setStream(handle)
     with nogil:
-<<<<<<< HEAD
-        status = cusolverDnZKgesv_bufferSize(
-            <Handle>handle, n, nrhs, <cuDoubleComplex*>dA, ldda, <int*>dipiv,
-=======
         status = cusolverDnZKgels_bufferSize(
             <Handle>handle, m, n, nrhs, <cuDoubleComplex*>dA, ldda,
->>>>>>> db1588ad
             <cuDoubleComplex*>dB, lddb, <cuDoubleComplex*>dX, lddx,
             <void*>dwork, &lwork)
     check_status(status)
     return lwork
 
-<<<<<<< HEAD
-cpdef size_t ccgesv_bufferSize(intptr_t handle, int n, int nrhs, size_t dA,
-                               int ldda, size_t dipiv, size_t dB, int lddb,
-=======
 cpdef size_t ccgels_bufferSize(intptr_t handle, int m, int n, int nrhs,
                                size_t dA, int ldda, size_t dB, int lddb,
->>>>>>> db1588ad
                                size_t dX, int lddx, size_t dwork) except? -1:
     cdef size_t lwork
     _setStream(handle)
     with nogil:
-<<<<<<< HEAD
-        status = cusolverDnCCgesv_bufferSize(
-            <Handle>handle, n, nrhs, <cuComplex*>dA, ldda, <int*>dipiv,
-=======
         status = cusolverDnCCgels_bufferSize(
             <Handle>handle, m, n, nrhs, <cuComplex*>dA, ldda,
->>>>>>> db1588ad
             <cuComplex*>dB, lddb, <cuComplex*>dX, lddx, <void*>dwork, &lwork)
     check_status(status)
     return lwork
 
-<<<<<<< HEAD
-cpdef size_t cygesv_bufferSize(intptr_t handle, int n, int nrhs, size_t dA,
-                               int ldda, size_t dipiv, size_t dB, int lddb,
-=======
 cpdef size_t cygels_bufferSize(intptr_t handle, int m, int n, int nrhs,
                                size_t dA, int ldda, size_t dB, int lddb,
->>>>>>> db1588ad
                                size_t dX, int lddx, size_t dwork) except? -1:
     cdef size_t lwork
     _setStream(handle)
     with nogil:
-<<<<<<< HEAD
-        status = cusolverDnCYgesv_bufferSize(
-            <Handle>handle, n, nrhs, <cuComplex*>dA, ldda, <int*>dipiv,
-=======
         status = cusolverDnCYgels_bufferSize(
             <Handle>handle, m, n, nrhs, <cuComplex*>dA, ldda,
->>>>>>> db1588ad
             <cuComplex*>dB, lddb, <cuComplex*>dX, lddx, <void*>dwork, &lwork)
     check_status(status)
     return lwork
 
-<<<<<<< HEAD
-cpdef size_t ckgesv_bufferSize(intptr_t handle, int n, int nrhs, size_t dA,
-                               int ldda, size_t dipiv, size_t dB, int lddb,
-=======
 cpdef size_t ckgels_bufferSize(intptr_t handle, int m, int n, int nrhs,
                                size_t dA, int ldda, size_t dB, int lddb,
->>>>>>> db1588ad
                                size_t dX, int lddx, size_t dwork) except? -1:
     cdef size_t lwork
     _setStream(handle)
     with nogil:
-<<<<<<< HEAD
-        status = cusolverDnCKgesv_bufferSize(
-            <Handle>handle, n, nrhs, <cuComplex*>dA, ldda, <int*>dipiv,
-=======
         status = cusolverDnCKgels_bufferSize(
             <Handle>handle, m, n, nrhs, <cuComplex*>dA, ldda,
->>>>>>> db1588ad
             <cuComplex*>dB, lddb, <cuComplex*>dX, lddx, <void*>dwork, &lwork)
     check_status(status)
     return lwork
 
-<<<<<<< HEAD
-cpdef size_t ddgesv_bufferSize(intptr_t handle, int n, int nrhs, size_t dA,
-                               int ldda, size_t dipiv, size_t dB, int lddb,
-=======
 cpdef size_t ddgels_bufferSize(intptr_t handle, int m, int n, int nrhs,
                                size_t dA, int ldda, size_t dB, int lddb,
->>>>>>> db1588ad
                                size_t dX, int lddx, size_t dwork) except? -1:
     cdef size_t lwork
     _setStream(handle)
     with nogil:
-<<<<<<< HEAD
-        status = cusolverDnDDgesv_bufferSize(
-            <Handle>handle, n, nrhs, <double*>dA, ldda, <int*>dipiv,
-=======
         status = cusolverDnDDgels_bufferSize(
             <Handle>handle, m, n, nrhs, <double*>dA, ldda,
->>>>>>> db1588ad
             <double*>dB, lddb, <double*>dX, lddx, <void*>dwork, &lwork)
     check_status(status)
     return lwork
 
-<<<<<<< HEAD
-cpdef size_t dsgesv_bufferSize(intptr_t handle, int n, int nrhs, size_t dA,
-                               int ldda, size_t dipiv, size_t dB, int lddb,
-=======
 cpdef size_t dsgels_bufferSize(intptr_t handle, int m, int n, int nrhs,
                                size_t dA, int ldda, size_t dB, int lddb,
->>>>>>> db1588ad
                                size_t dX, int lddx, size_t dwork) except? -1:
     cdef size_t lwork
     _setStream(handle)
     with nogil:
-<<<<<<< HEAD
-        status = cusolverDnDSgesv_bufferSize(
-            <Handle>handle, n, nrhs, <double*>dA, ldda, <int*>dipiv,
-=======
         status = cusolverDnDSgels_bufferSize(
             <Handle>handle, m, n, nrhs, <double*>dA, ldda,
->>>>>>> db1588ad
             <double*>dB, lddb, <double*>dX, lddx, <void*>dwork, &lwork)
     check_status(status)
     return lwork
 
-<<<<<<< HEAD
-cpdef size_t dxgesv_bufferSize(intptr_t handle, int n, int nrhs, size_t dA,
-                               int ldda, size_t dipiv, size_t dB, int lddb,
-=======
 cpdef size_t dxgels_bufferSize(intptr_t handle, int m, int n, int nrhs,
                                size_t dA, int ldda, size_t dB, int lddb,
->>>>>>> db1588ad
                                size_t dX, int lddx, size_t dwork) except? -1:
     cdef size_t lwork
     _setStream(handle)
     with nogil:
-<<<<<<< HEAD
-        status = cusolverDnDXgesv_bufferSize(
-            <Handle>handle, n, nrhs, <double*>dA, ldda, <int*>dipiv,
-=======
         status = cusolverDnDXgels_bufferSize(
             <Handle>handle, m, n, nrhs, <double*>dA, ldda,
->>>>>>> db1588ad
             <double*>dB, lddb, <double*>dX, lddx, <void*>dwork, &lwork)
     check_status(status)
     return lwork
 
-<<<<<<< HEAD
-cpdef size_t dhgesv_bufferSize(intptr_t handle, int n, int nrhs, size_t dA,
-                               int ldda, size_t dipiv, size_t dB, int lddb,
-=======
 cpdef size_t dhgels_bufferSize(intptr_t handle, int m, int n, int nrhs,
                                size_t dA, int ldda, size_t dB, int lddb,
->>>>>>> db1588ad
                                size_t dX, int lddx, size_t dwork) except? -1:
     cdef size_t lwork
     _setStream(handle)
     with nogil:
-<<<<<<< HEAD
-        status = cusolverDnDHgesv_bufferSize(
-            <Handle>handle, n, nrhs, <double*>dA, ldda, <int*>dipiv,
-=======
         status = cusolverDnDHgels_bufferSize(
             <Handle>handle, m, n, nrhs, <double*>dA, ldda,
->>>>>>> db1588ad
             <double*>dB, lddb, <double*>dX, lddx, <void*>dwork, &lwork)
     check_status(status)
     return lwork
 
-<<<<<<< HEAD
-cpdef size_t ssgesv_bufferSize(intptr_t handle, int n, int nrhs, size_t dA,
-                               int ldda, size_t dipiv, size_t dB, int lddb,
-=======
 cpdef size_t ssgels_bufferSize(intptr_t handle, int m, int n, int nrhs,
                                size_t dA, int ldda, size_t dB, int lddb,
->>>>>>> db1588ad
                                size_t dX, int lddx, size_t dwork) except? -1:
     cdef size_t lwork
     _setStream(handle)
     with nogil:
-<<<<<<< HEAD
-        status = cusolverDnSSgesv_bufferSize(
-            <Handle>handle, n, nrhs, <float*>dA, ldda, <int*>dipiv,
-=======
         status = cusolverDnSSgels_bufferSize(
             <Handle>handle, m, n, nrhs, <float*>dA, ldda,
->>>>>>> db1588ad
             <float*>dB, lddb, <float*>dX, lddx, <void*>dwork, &lwork)
     check_status(status)
     return lwork
 
-<<<<<<< HEAD
-cpdef size_t sxgesv_bufferSize(intptr_t handle, int n, int nrhs, size_t dA,
-                               int ldda, size_t dipiv, size_t dB, int lddb,
-=======
 cpdef size_t sxgels_bufferSize(intptr_t handle, int m, int n, int nrhs,
                                size_t dA, int ldda, size_t dB, int lddb,
->>>>>>> db1588ad
                                size_t dX, int lddx, size_t dwork) except? -1:
     cdef size_t lwork
     _setStream(handle)
     with nogil:
-<<<<<<< HEAD
-        status = cusolverDnSXgesv_bufferSize(
-            <Handle>handle, n, nrhs, <float*>dA, ldda, <int*>dipiv,
-=======
         status = cusolverDnSXgels_bufferSize(
             <Handle>handle, m, n, nrhs, <float*>dA, ldda,
->>>>>>> db1588ad
             <float*>dB, lddb, <float*>dX, lddx, <void*>dwork, &lwork)
     check_status(status)
     return lwork
 
-<<<<<<< HEAD
-cpdef size_t shgesv_bufferSize(intptr_t handle, int n, int nrhs, size_t dA,
-                               int ldda, size_t dipiv, size_t dB, int lddb,
-=======
 cpdef size_t shgels_bufferSize(intptr_t handle, int m, int n, int nrhs,
                                size_t dA, int ldda, size_t dB, int lddb,
->>>>>>> db1588ad
                                size_t dX, int lddx, size_t dwork) except? -1:
     cdef size_t lwork
     _setStream(handle)
     with nogil:
-<<<<<<< HEAD
-        status = cusolverDnSHgesv_bufferSize(
-            <Handle>handle, n, nrhs, <float*>dA, ldda, <int*>dipiv,
-=======
         status = cusolverDnSHgels_bufferSize(
             <Handle>handle, m, n, nrhs, <float*>dA, ldda,
->>>>>>> db1588ad
             <float*>dB, lddb, <float*>dX, lddx, <void*>dwork, &lwork)
     check_status(status)
     return lwork
 
-<<<<<<< HEAD
-cpdef int zzgesv(intptr_t handle, int n, int nrhs, size_t dA, int ldda,
-                 size_t dipiv, size_t dB, int lddb, size_t dX, int lddx,
-=======
 cpdef int zzgels(intptr_t handle, int m, int n, int nrhs, size_t dA, int ldda,
                  size_t dB, int lddb, size_t dX, int lddx,
->>>>>>> db1588ad
                  size_t dwork, size_t lwork, size_t dInfo):
     cdef int iter
     _setStream(handle)
     with nogil:
-<<<<<<< HEAD
-        status = cusolverDnZZgesv(
-            <Handle>handle, n, nrhs, <cuDoubleComplex*>dA, ldda, <int*>dipiv,
-=======
         status = cusolverDnZZgels(
             <Handle>handle, m, n, nrhs, <cuDoubleComplex*>dA, ldda,
->>>>>>> db1588ad
             <cuDoubleComplex*>dB, lddb, <cuDoubleComplex*>dX, lddx,
             <void*>dwork, lwork, &iter, <int*>dInfo)
     check_status(status)
     return iter
 
-<<<<<<< HEAD
-cpdef int zcgesv(intptr_t handle, int n, int nrhs, size_t dA, int ldda,
-                 size_t dipiv, size_t dB, int lddb, size_t dX, int lddx,
-=======
 cpdef int zcgels(intptr_t handle, int m, int n, int nrhs, size_t dA, int ldda,
                  size_t dB, int lddb, size_t dX, int lddx,
->>>>>>> db1588ad
                  size_t dwork, size_t lwork, size_t dInfo):
     cdef int iter
     _setStream(handle)
     with nogil:
-<<<<<<< HEAD
-        status = cusolverDnZCgesv(
-            <Handle>handle, n, nrhs, <cuDoubleComplex*>dA, ldda, <int*>dipiv,
-=======
         status = cusolverDnZCgels(
             <Handle>handle, m, n, nrhs, <cuDoubleComplex*>dA, ldda,
->>>>>>> db1588ad
             <cuDoubleComplex*>dB, lddb, <cuDoubleComplex*>dX, lddx,
             <void*>dwork, lwork, &iter, <int*>dInfo)
     check_status(status)
     return iter
 
-<<<<<<< HEAD
-cpdef int zygesv(intptr_t handle, int n, int nrhs, size_t dA, int ldda,
-                 size_t dipiv, size_t dB, int lddb, size_t dX, int lddx,
-=======
 cpdef int zygels(intptr_t handle, int m, int n, int nrhs, size_t dA, int ldda,
                  size_t dB, int lddb, size_t dX, int lddx,
->>>>>>> db1588ad
                  size_t dwork, size_t lwork, size_t dInfo):
     cdef int iter
     _setStream(handle)
     with nogil:
-<<<<<<< HEAD
-        status = cusolverDnZYgesv(
-            <Handle>handle, n, nrhs, <cuDoubleComplex*>dA, ldda, <int*>dipiv,
-=======
         status = cusolverDnZYgels(
             <Handle>handle, m, n, nrhs, <cuDoubleComplex*>dA, ldda,
->>>>>>> db1588ad
             <cuDoubleComplex*>dB, lddb, <cuDoubleComplex*>dX, lddx,
             <void*>dwork, lwork, &iter, <int*>dInfo)
     check_status(status)
     return iter
 
-<<<<<<< HEAD
-cpdef int zkgesv(intptr_t handle, int n, int nrhs, size_t dA, int ldda,
-                 size_t dipiv, size_t dB, int lddb, size_t dX, int lddx,
-=======
 cpdef int zkgels(intptr_t handle, int m, int n, int nrhs, size_t dA, int ldda,
                  size_t dB, int lddb, size_t dX, int lddx,
->>>>>>> db1588ad
                  size_t dwork, size_t lwork, size_t dInfo):
     cdef int iter
     _setStream(handle)
     with nogil:
-<<<<<<< HEAD
-        status = cusolverDnZKgesv(
-            <Handle>handle, n, nrhs, <cuDoubleComplex*>dA, ldda, <int*>dipiv,
-=======
         status = cusolverDnZKgels(
             <Handle>handle, m, n, nrhs, <cuDoubleComplex*>dA, ldda,
->>>>>>> db1588ad
             <cuDoubleComplex*>dB, lddb, <cuDoubleComplex*>dX, lddx,
             <void*>dwork, lwork, &iter, <int*>dInfo)
     check_status(status)
     return iter
 
-<<<<<<< HEAD
-cpdef int ccgesv(intptr_t handle, int n, int nrhs, size_t dA, int ldda,
-                 size_t dipiv, size_t dB, int lddb, size_t dX, int lddx,
-=======
 cpdef int ccgels(intptr_t handle, int m, int n, int nrhs, size_t dA, int ldda,
                  size_t dB, int lddb, size_t dX, int lddx,
->>>>>>> db1588ad
                  size_t dwork, size_t lwork, size_t dInfo):
     cdef int iter
     _setStream(handle)
     with nogil:
-<<<<<<< HEAD
-        status = cusolverDnCCgesv(
-            <Handle>handle, n, nrhs, <cuComplex*>dA, ldda, <int*>dipiv,
-=======
         status = cusolverDnCCgels(
             <Handle>handle, m, n, nrhs, <cuComplex*>dA, ldda,
->>>>>>> db1588ad
             <cuComplex*>dB, lddb, <cuComplex*>dX, lddx,
             <void*>dwork, lwork, &iter, <int*>dInfo)
     check_status(status)
     return iter
 
-<<<<<<< HEAD
-cpdef int cygesv(intptr_t handle, int n, int nrhs, size_t dA, int ldda,
-                 size_t dipiv, size_t dB, int lddb, size_t dX, int lddx,
-=======
 cpdef int cygels(intptr_t handle, int m, int n, int nrhs, size_t dA, int ldda,
                  size_t dB, int lddb, size_t dX, int lddx,
->>>>>>> db1588ad
                  size_t dwork, size_t lwork, size_t dInfo):
     cdef int iter
     _setStream(handle)
     with nogil:
-<<<<<<< HEAD
-        status = cusolverDnCYgesv(
-            <Handle>handle, n, nrhs, <cuComplex*>dA, ldda, <int*>dipiv,
-=======
         status = cusolverDnCYgels(
             <Handle>handle, m, n, nrhs, <cuComplex*>dA, ldda,
->>>>>>> db1588ad
             <cuComplex*>dB, lddb, <cuComplex*>dX, lddx,
             <void*>dwork, lwork, &iter, <int*>dInfo)
     check_status(status)
     return iter
 
-<<<<<<< HEAD
-cpdef int ckgesv(intptr_t handle, int n, int nrhs, size_t dA, int ldda,
-                 size_t dipiv, size_t dB, int lddb, size_t dX, int lddx,
-=======
 cpdef int ckgels(intptr_t handle, int m, int n, int nrhs, size_t dA, int ldda,
                  size_t dB, int lddb, size_t dX, int lddx,
->>>>>>> db1588ad
                  size_t dwork, size_t lwork, size_t dInfo):
     cdef int iter
     _setStream(handle)
     with nogil:
-<<<<<<< HEAD
-        status = cusolverDnCKgesv(
-            <Handle>handle, n, nrhs, <cuComplex*>dA, ldda, <int*>dipiv,
-=======
         status = cusolverDnCKgels(
             <Handle>handle, m, n, nrhs, <cuComplex*>dA, ldda,
->>>>>>> db1588ad
             <cuComplex*>dB, lddb, <cuComplex*>dX, lddx,
             <void*>dwork, lwork, &iter, <int*>dInfo)
     check_status(status)
     return iter
 
-<<<<<<< HEAD
-cpdef int ddgesv(intptr_t handle, int n, int nrhs, size_t dA, int ldda,
-                 size_t dipiv, size_t dB, int lddb, size_t dX, int lddx,
-=======
 cpdef int ddgels(intptr_t handle, int m, int n, int nrhs, size_t dA, int ldda,
                  size_t dB, int lddb, size_t dX, int lddx,
->>>>>>> db1588ad
                  size_t dwork, size_t lwork, size_t dInfo):
     cdef int iter
     _setStream(handle)
     with nogil:
-<<<<<<< HEAD
-        status = cusolverDnDDgesv(
-            <Handle>handle, n, nrhs, <double*>dA, ldda, <int*>dipiv,
-=======
         status = cusolverDnDDgels(
             <Handle>handle, m, n, nrhs, <double*>dA, ldda,
->>>>>>> db1588ad
             <double*>dB, lddb, <double*>dX, lddx,
             <void*>dwork, lwork, &iter, <int*>dInfo)
     check_status(status)
     return iter
 
-<<<<<<< HEAD
-cpdef int dsgesv(intptr_t handle, int n, int nrhs, size_t dA, int ldda,
-                 size_t dipiv, size_t dB, int lddb, size_t dX, int lddx,
-=======
 cpdef int dsgels(intptr_t handle, int m, int n, int nrhs, size_t dA, int ldda,
                  size_t dB, int lddb, size_t dX, int lddx,
->>>>>>> db1588ad
                  size_t dwork, size_t lwork, size_t dInfo):
     cdef int iter
     _setStream(handle)
     with nogil:
-<<<<<<< HEAD
-        status = cusolverDnDSgesv(
-            <Handle>handle, n, nrhs, <double*>dA, ldda, <int*>dipiv,
-=======
         status = cusolverDnDSgels(
             <Handle>handle, m, n, nrhs, <double*>dA, ldda,
->>>>>>> db1588ad
             <double*>dB, lddb, <double*>dX, lddx,
             <void*>dwork, lwork, &iter, <int*>dInfo)
     check_status(status)
     return iter
 
-<<<<<<< HEAD
-cpdef int dxgesv(intptr_t handle, int n, int nrhs, size_t dA, int ldda,
-                 size_t dipiv, size_t dB, int lddb, size_t dX, int lddx,
-=======
 cpdef int dxgels(intptr_t handle, int m, int n, int nrhs, size_t dA, int ldda,
                  size_t dB, int lddb, size_t dX, int lddx,
->>>>>>> db1588ad
                  size_t dwork, size_t lwork, size_t dInfo):
     cdef int iter
     _setStream(handle)
     with nogil:
-<<<<<<< HEAD
-        status = cusolverDnDXgesv(
-            <Handle>handle, n, nrhs, <double*>dA, ldda, <int*>dipiv,
-=======
         status = cusolverDnDXgels(
             <Handle>handle, m, n, nrhs, <double*>dA, ldda,
->>>>>>> db1588ad
             <double*>dB, lddb, <double*>dX, lddx,
             <void*>dwork, lwork, &iter, <int*>dInfo)
     check_status(status)
     return iter
 
-<<<<<<< HEAD
-cpdef int dhgesv(intptr_t handle, int n, int nrhs, size_t dA, int ldda,
-                 size_t dipiv, size_t dB, int lddb, size_t dX, int lddx,
-=======
 cpdef int dhgels(intptr_t handle, int m, int n, int nrhs, size_t dA, int ldda,
                  size_t dB, int lddb, size_t dX, int lddx,
->>>>>>> db1588ad
                  size_t dwork, size_t lwork, size_t dInfo):
     cdef int iter
     _setStream(handle)
     with nogil:
-<<<<<<< HEAD
-        status = cusolverDnDHgesv(
-            <Handle>handle, n, nrhs, <double*>dA, ldda, <int*>dipiv,
-=======
         status = cusolverDnDHgels(
             <Handle>handle, m, n, nrhs, <double*>dA, ldda,
->>>>>>> db1588ad
             <double*>dB, lddb, <double*>dX, lddx,
             <void*>dwork, lwork, &iter, <int*>dInfo)
     check_status(status)
     return iter
 
-<<<<<<< HEAD
-cpdef int ssgesv(intptr_t handle, int n, int nrhs, size_t dA, int ldda,
-                 size_t dipiv, size_t dB, int lddb, size_t dX, int lddx,
-=======
 cpdef int ssgels(intptr_t handle, int m, int n, int nrhs, size_t dA, int ldda,
                  size_t dB, int lddb, size_t dX, int lddx,
->>>>>>> db1588ad
                  size_t dwork, size_t lwork, size_t dInfo):
     cdef int iter
     _setStream(handle)
     with nogil:
-<<<<<<< HEAD
-        status = cusolverDnSSgesv(
-            <Handle>handle, n, nrhs, <float*>dA, ldda, <int*>dipiv,
-=======
         status = cusolverDnSSgels(
             <Handle>handle, m, n, nrhs, <float*>dA, ldda,
->>>>>>> db1588ad
             <float*>dB, lddb, <float*>dX, lddx,
             <void*>dwork, lwork, &iter, <int*>dInfo)
     check_status(status)
     return iter
 
-<<<<<<< HEAD
-cpdef int sxgesv(intptr_t handle, int n, int nrhs, size_t dA, int ldda,
-                 size_t dipiv, size_t dB, int lddb, size_t dX, int lddx,
-=======
 cpdef int sxgels(intptr_t handle, int m, int n, int nrhs, size_t dA, int ldda,
                  size_t dB, int lddb, size_t dX, int lddx,
->>>>>>> db1588ad
                  size_t dwork, size_t lwork, size_t dInfo):
     cdef int iter
     _setStream(handle)
     with nogil:
-<<<<<<< HEAD
-        status = cusolverDnSXgesv(
-            <Handle>handle, n, nrhs, <float*>dA, ldda, <int*>dipiv,
-=======
         status = cusolverDnSXgels(
             <Handle>handle, m, n, nrhs, <float*>dA, ldda,
->>>>>>> db1588ad
             <float*>dB, lddb, <float*>dX, lddx,
             <void*>dwork, lwork, &iter, <int*>dInfo)
     check_status(status)
     return iter
 
-<<<<<<< HEAD
-cpdef int shgesv(intptr_t handle, int n, int nrhs, size_t dA, int ldda,
-                 size_t dipiv, size_t dB, int lddb, size_t dX, int lddx,
-=======
 cpdef int shgels(intptr_t handle, int m, int n, int nrhs, size_t dA, int ldda,
                  size_t dB, int lddb, size_t dX, int lddx,
->>>>>>> db1588ad
                  size_t dwork, size_t lwork, size_t dInfo):
     cdef int iter
     _setStream(handle)
     with nogil:
-<<<<<<< HEAD
-        status = cusolverDnSHgesv(
-            <Handle>handle, n, nrhs, <float*>dA, ldda, <int*>dipiv,
-=======
         status = cusolverDnSHgels(
             <Handle>handle, m, n, nrhs, <float*>dA, ldda,
->>>>>>> db1588ad
             <float*>dB, lddb, <float*>dX, lddx,
             <void*>dwork, lwork, &iter, <int*>dInfo)
     check_status(status)
